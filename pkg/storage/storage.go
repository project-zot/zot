package storage

import (
	"io"

<<<<<<< HEAD
	"github.com/anuvu/zot/errors"
	"github.com/anuvu/zot/pkg/extensions/monitoring"
	zlog "github.com/anuvu/zot/pkg/log"
	apexlog "github.com/apex/log"
	guuid "github.com/gofrs/uuid"
	godigest "github.com/opencontainers/go-digest"
	ispec "github.com/opencontainers/image-spec/specs-go/v1"
	"github.com/opencontainers/umoci"
	"github.com/opencontainers/umoci/oci/casext"
	"github.com/rs/zerolog"
)

const (
	// BlobUploadDir defines the upload directory for blob uploads.
	BlobUploadDir = ".uploads"
	schemaVersion = 2
	gcDelay       = 1 * time.Hour
)

// BlobUpload models and upload request.
type BlobUpload struct {
	StoreName string
	ID        string
}

type StoreController struct {
	DefaultStore *ImageStore
	SubStore     map[string]*ImageStore
}

// ImageStore provides the image storage operations.
type ImageStore struct {
	rootDir     string
	lock        *sync.RWMutex
	blobUploads map[string]BlobUpload
	cache       *Cache
	gc          bool
	dedupe      bool
	log         zerolog.Logger
	metrics     monitoring.MetricServer
}

func (is *ImageStore) RootDir() string {
	return is.rootDir
}

func getRoutePrefix(name string) string {
	names := strings.SplitN(name, "/", 2)

	if len(names) != 2 { // nolint: gomnd
		// it means route is of global storage e.g "centos:latest"
		if len(names) == 1 {
			return "/"
		}
	}

	return fmt.Sprintf("/%s", names[0])
}

func (sc StoreController) GetImageStore(name string) *ImageStore {
	if sc.SubStore != nil {
		// SubStore is being provided, now we need to find equivalent image store and this will be found by splitting name
		prefixName := getRoutePrefix(name)

		imgStore, ok := sc.SubStore[prefixName]
		if !ok {
			imgStore = sc.DefaultStore
		}

		return imgStore
	}

	return sc.DefaultStore
}

// NewImageStore returns a new image store backed by a file storage.
func NewImageStore(rootDir string, gc bool, dedupe bool, log zlog.Logger, m monitoring.MetricServer) *ImageStore {
	if _, err := os.Stat(rootDir); os.IsNotExist(err) {
		if err := os.MkdirAll(rootDir, 0700); err != nil {
			log.Error().Err(err).Str("rootDir", rootDir).Msg("unable to create root dir")
			return nil
		}
	}

	is := &ImageStore{
		rootDir:     rootDir,
		lock:        &sync.RWMutex{},
		blobUploads: make(map[string]BlobUpload),
		gc:          gc,
		dedupe:      dedupe,
		log:         log.With().Caller().Logger(),
		metrics:     m,
	}

	if dedupe {
		is.cache = NewCache(rootDir, "cache", log)
	}

	if gc {
		// we use umoci GC to perform garbage-collection, but it uses its own logger
		// - so capture those logs, could be useful
		apexlog.SetLevel(apexlog.DebugLevel)
		apexlog.SetHandler(apexlog.HandlerFunc(func(entry *apexlog.Entry) error {
			e := log.Debug()
			for k, v := range entry.Fields {
				e = e.Interface(k, v)
			}
			e.Msg(entry.Message)
			return nil
		}))
	}

	return is
}

// RLock read-lock.
func (is *ImageStore) RLock() {
	is.lock.RLock()
}

// RUnlock read-unlock.
func (is *ImageStore) RUnlock() {
	is.lock.RUnlock()
}

// Lock write-lock.
func (is *ImageStore) Lock() {
	is.lock.Lock()
}

// Unlock write-unlock.
func (is *ImageStore) Unlock() {
	is.lock.Unlock()
}
func (is *ImageStore) initRepo(name string) error {
	repoDir := path.Join(is.rootDir, name)

	// create "blobs" subdir
	err := ensureDir(path.Join(repoDir, "blobs"), is.log)
	if err != nil {
		is.log.Error().Err(err).Msg("error creating blobs subdir")

		return err
	}
	// create BlobUploadDir subdir
	err = ensureDir(path.Join(repoDir, BlobUploadDir), is.log)
	if err != nil {
		is.log.Error().Err(err).Msg("error creating blob upload subdir")

		return err
	}

	// "oci-layout" file - create if it doesn't exist
	ilPath := path.Join(repoDir, ispec.ImageLayoutFile)
	if _, err := os.Stat(ilPath); err != nil {
		il := ispec.ImageLayout{Version: ispec.ImageLayoutVersion}
		buf, err := json.Marshal(il)

		if err != nil {
			is.log.Panic().Err(err).Msg("unable to marshal JSON")
		}

		if err := ioutil.WriteFile(ilPath, buf, 0644); err != nil { //nolint: gosec
			is.log.Error().Err(err).Str("file", ilPath).Msg("unable to write file")
			return err
		}
	}

	// "index.json" file - create if it doesn't exist
	indexPath := path.Join(repoDir, "index.json")
	if _, err := os.Stat(indexPath); err != nil {
		index := ispec.Index{}
		index.SchemaVersion = 2
		buf, err := json.Marshal(index)

		if err != nil {
			is.log.Panic().Err(err).Msg("unable to marshal JSON")
		}

		if err := ioutil.WriteFile(indexPath, buf, 0644); err != nil { //nolint: gosec
			is.log.Error().Err(err).Str("file", indexPath).Msg("unable to write file")
			return err
		}
	}

	return nil
}

// InitRepo creates an image repository under this store.
func (is *ImageStore) InitRepo(name string) error {
	is.Lock()
	defer is.Unlock()

	return is.initRepo(name)
}

// ValidateRepo validates that the repository layout is complaint with the OCI repo layout.
func (is *ImageStore) ValidateRepo(name string) (bool, error) {
	// https://github.com/opencontainers/image-spec/blob/master/image-layout.md#content
	// at least, expect at least 3 entries - ["blobs", "oci-layout", "index.json"]
	// and an additional/optional BlobUploadDir in each image store
	dir := path.Join(is.rootDir, name)
	if !dirExists(dir) {
		return false, errors.ErrRepoNotFound
	}

	files, err := ioutil.ReadDir(dir)
	if err != nil {
		is.log.Error().Err(err).Str("dir", dir).Msg("unable to read directory")
		return false, errors.ErrRepoNotFound
	}
	// nolint:gomnd
	if len(files) < 3 {
		return false, errors.ErrRepoBadVersion
	}

	found := map[string]bool{
		"blobs":               false,
		ispec.ImageLayoutFile: false,
		"index.json":          false,
	}

	for _, file := range files {
		if file.Name() == "blobs" && !file.IsDir() {
			return false, nil
		}

		found[file.Name()] = true
	}

	for k, v := range found {
		if !v && k != BlobUploadDir {
			return false, nil
		}
	}

	buf, err := ioutil.ReadFile(path.Join(dir, ispec.ImageLayoutFile))
	if err != nil {
		return false, err
	}

	var il ispec.ImageLayout
	if err := json.Unmarshal(buf, &il); err != nil {
		return false, err
	}

	if il.Version != ispec.ImageLayoutVersion {
		return false, errors.ErrRepoBadVersion
	}

	return true, nil
}

// GetRepositories returns a list of all the repositories under this store.
func (is *ImageStore) GetRepositories() ([]string, error) {
	dir := is.rootDir

	is.RLock()
	defer is.RUnlock()

	_, err := ioutil.ReadDir(dir)
	if err != nil {
		is.log.Error().Err(err).Msg("failure walking storage root-dir")
		return nil, err
	}

	stores := make([]string, 0)
	err = filepath.Walk(dir, func(path string, info os.FileInfo, err error) error {
		if err != nil {
			return err
		}

		if !info.IsDir() {
			return nil
		}

		rel, err := filepath.Rel(is.rootDir, path)
		if err != nil {
			return nil
		}

		if ok, err := is.ValidateRepo(rel); !ok || err != nil {
			return nil
		}

		//is.log.Debug().Str("dir", path).Str("name", info.Name()).Msg("found image store")
		stores = append(stores, rel)

		return nil
	})

	return stores, err
}

// GetImageTags returns a list of image tags available in the specified repository.
func (is *ImageStore) GetImageTags(repo string) ([]string, error) {
	dir := path.Join(is.rootDir, repo)
	if !dirExists(dir) {
		return nil, errors.ErrRepoNotFound
	}

	is.RLock()
	defer is.RUnlock()

	buf, err := ioutil.ReadFile(path.Join(dir, "index.json"))
	if err != nil {
		is.log.Error().Err(err).Str("dir", dir).Msg("failed to read index.json")
		return nil, errors.ErrRepoNotFound
	}

	var index ispec.Index
	if err := json.Unmarshal(buf, &index); err != nil {
		is.log.Error().Err(err).Str("dir", dir).Msg("invalid JSON")
		return nil, errors.ErrRepoNotFound
	}

	tags := make([]string, 0)

	for _, manifest := range index.Manifests {
		v, ok := manifest.Annotations[ispec.AnnotationRefName]
		if ok {
			tags = append(tags, v)
		}
	}

	return tags, nil
}

// GetImageManifest returns the image manifest of an image in the specific repository.
func (is *ImageStore) GetImageManifest(repo string, reference string) ([]byte, string, string, error) {
	dir := path.Join(is.rootDir, repo)
	if !dirExists(dir) {
		return nil, "", "", errors.ErrRepoNotFound
	}

	is.RLock()
	defer is.RUnlock()

	buf, err := ioutil.ReadFile(path.Join(dir, "index.json"))

	if err != nil {
		is.log.Error().Err(err).Str("dir", dir).Msg("failed to read index.json")

		if os.IsNotExist(err) {
			return nil, "", "", errors.ErrRepoNotFound
		}

		return nil, "", "", err
	}

	var index ispec.Index
	if err := json.Unmarshal(buf, &index); err != nil {
		is.log.Error().Err(err).Str("dir", dir).Msg("invalid JSON")
		return nil, "", "", err
	}

	found := false

	var digest godigest.Digest

	mediaType := ""

	for _, m := range index.Manifests {
		if reference == m.Digest.String() {
			digest = m.Digest
			mediaType = m.MediaType
			found = true

			break
		}

		v, ok := m.Annotations[ispec.AnnotationRefName]
		if ok && v == reference {
			digest = m.Digest
			mediaType = m.MediaType
			found = true

			break
		}
	}

	if !found {
		return nil, "", "", errors.ErrManifestNotFound
	}

	p := path.Join(dir, "blobs", digest.Algorithm().String(), digest.Encoded())

	buf, err = ioutil.ReadFile(p)

	if err != nil {
		is.log.Error().Err(err).Str("blob", p).Msg("failed to read manifest")

		if os.IsNotExist(err) {
			return nil, "", "", errors.ErrManifestNotFound
		}

		return nil, "", "", err
	}

	var manifest ispec.Manifest
	if err := json.Unmarshal(buf, &manifest); err != nil {
		is.log.Error().Err(err).Str("dir", dir).Msg("invalid JSON")
		return nil, "", "", err
	}

	monitoring.IncDownloadCounter(is.metrics, repo)

	return buf, digest.String(), mediaType, nil
}

// PutImageManifest adds an image manifest to the repository.
func (is *ImageStore) PutImageManifest(repo string, reference string, mediaType string,
	body []byte) (string, error) {
	if err := is.InitRepo(repo); err != nil {
		is.log.Debug().Err(err).Msg("init repo")
		return "", err
	}

	if mediaType != ispec.MediaTypeImageManifest {
		is.log.Debug().Interface("actual", mediaType).
			Interface("expected", ispec.MediaTypeImageManifest).Msg("bad manifest media type")
		return "", errors.ErrBadManifest
	}

	if len(body) == 0 {
		is.log.Debug().Int("len", len(body)).Msg("invalid body length")
		return "", errors.ErrBadManifest
	}

	var m ispec.Manifest
	if err := json.Unmarshal(body, &m); err != nil {
		is.log.Error().Err(err).Msg("unable to unmarshal JSON")
		return "", errors.ErrBadManifest
	}

	if m.SchemaVersion != schemaVersion {
		is.log.Error().Int("SchemaVersion", m.SchemaVersion).Msg("invalid manifest")
		return "", errors.ErrBadManifest
	}

	for _, l := range m.Layers {
		digest := l.Digest
		blobPath := is.BlobPath(repo, digest)
		is.log.Info().Str("blobPath", blobPath).Str("reference", reference).Msg("manifest layers")

		if _, err := os.Stat(blobPath); err != nil {
			is.log.Error().Err(err).Str("blobPath", blobPath).Msg("unable to find blob")
			return digest.String(), errors.ErrBlobNotFound
		}
	}

	mDigest := godigest.FromBytes(body)
	refIsDigest := false
	d, err := godigest.Parse(reference)

	if err == nil {
		if d.String() != mDigest.String() {
			is.log.Error().Str("actual", mDigest.String()).Str("expected", d.String()).
				Msg("manifest digest is not valid")
			return "", errors.ErrBadManifest
		}

		refIsDigest = true
	}

	is.Lock()
	defer is.Unlock()

	dir := path.Join(is.rootDir, repo)
	buf, err := ioutil.ReadFile(path.Join(dir, "index.json"))

	if err != nil {
		is.log.Error().Err(err).Str("dir", dir).Msg("failed to read index.json")
		return "", err
	}

	var index ispec.Index
	if err := json.Unmarshal(buf, &index); err != nil {
		is.log.Error().Err(err).Str("dir", dir).Msg("invalid JSON")
		return "", errors.ErrRepoBadVersion
	}

	updateIndex := true
	// create a new descriptor
	desc := ispec.Descriptor{MediaType: mediaType, Size: int64(len(body)), Digest: mDigest,
		Platform: &ispec.Platform{Architecture: "amd64", OS: "linux"}}
	if !refIsDigest {
		desc.Annotations = map[string]string{ispec.AnnotationRefName: reference}
	}

	for i, m := range index.Manifests {
		if reference == m.Digest.String() {
			// nothing changed, so don't update
			desc = m
			updateIndex = false

			break
		}

		v, ok := m.Annotations[ispec.AnnotationRefName]
		if ok && v == reference {
			if m.Digest.String() == mDigest.String() {
				// nothing changed, so don't update
				desc = m
				updateIndex = false

				break
			}
			// manifest contents have changed for the same tag,
			// so update index.json descriptor
			is.log.Info().
				Int64("old size", desc.Size).
				Int64("new size", int64(len(body))).
				Str("old digest", desc.Digest.String()).
				Str("new digest", mDigest.String()).
				Msg("updating existing tag with new manifest contents")

			desc = m
			desc.Size = int64(len(body))
			desc.Digest = mDigest

			index.Manifests = append(index.Manifests[:i], index.Manifests[i+1:]...)

			break
		}
	}

	if !updateIndex {
		return desc.Digest.String(), nil
	}

	// write manifest to "blobs"
	dir = path.Join(is.rootDir, repo, "blobs", mDigest.Algorithm().String())
	_ = ensureDir(dir, is.log)
	file := path.Join(dir, mDigest.Encoded())

	if err := ioutil.WriteFile(file, body, 0600); err != nil {
		is.log.Error().Err(err).Str("file", file).Msg("unable to write")
		return "", err
	}

	// now update "index.json"
	index.Manifests = append(index.Manifests, desc)
	dir = path.Join(is.rootDir, repo)
	file = path.Join(dir, "index.json")
	buf, err = json.Marshal(index)

	if err != nil {
		is.log.Error().Err(err).Str("file", file).Msg("unable to marshal JSON")
		return "", err
	}

	if err := ioutil.WriteFile(file, buf, 0644); err != nil { //nolint: gosec
		is.log.Error().Err(err).Str("file", file).Msg("unable to write")
		return "", err
	}

	if is.gc {
		oci, err := umoci.OpenLayout(dir)
		if err != nil {
			return "", err
		}
		defer oci.Close()

		if err := oci.GC(context.Background(), ifOlderThan(is, repo, gcDelay)); err != nil {
			return "", err
		}
	}

	monitoring.SetStorageUsage(is.metrics, is.rootDir, repo)
	monitoring.IncUploadCounter(is.metrics, repo)

	return desc.Digest.String(), nil
}

// DeleteImageManifest deletes the image manifest from the repository.
func (is *ImageStore) DeleteImageManifest(repo string, reference string) error {
	dir := path.Join(is.rootDir, repo)
	if !dirExists(dir) {
		return errors.ErrRepoNotFound
	}

	isTag := false

	// as per spec "reference" can be a digest and a tag
	digest, err := godigest.Parse(reference)
	if err != nil {
		is.log.Debug().Str("invalid digest: ", reference).Msg("storage: assuming tag")

		isTag = true
	}

	is.Lock()
	defer is.Unlock()

	buf, err := ioutil.ReadFile(path.Join(dir, "index.json"))

	if err != nil {
		is.log.Error().Err(err).Str("dir", dir).Msg("failed to read index.json")
		return err
	}

	var index ispec.Index
	if err := json.Unmarshal(buf, &index); err != nil {
		is.log.Error().Err(err).Str("dir", dir).Msg("invalid JSON")
		return err
	}

	found := false

	var m ispec.Descriptor

	// we are deleting, so keep only those manifests that don't match
	outIndex := index
	outIndex.Manifests = []ispec.Descriptor{}

	for _, m = range index.Manifests {
		if isTag {
			tag, ok := m.Annotations[ispec.AnnotationRefName]
			if ok && tag == reference {
				is.log.Debug().Str("deleting tag", tag).Msg("")

				digest = m.Digest

				found = true

				continue
			}
		} else if reference == m.Digest.String() {
			is.log.Debug().Str("deleting reference", reference).Msg("")
			found = true
			continue
		}

		outIndex.Manifests = append(outIndex.Manifests, m)
	}

	if !found {
		return errors.ErrManifestNotFound
	}

	// now update "index.json"
	dir = path.Join(is.rootDir, repo)
	file := path.Join(dir, "index.json")
	buf, err = json.Marshal(outIndex)

	if err != nil {
		return err
	}

	if err := ioutil.WriteFile(file, buf, 0644); err != nil { //nolint: gosec
		return err
	}

	if is.gc {
		oci, err := umoci.OpenLayout(dir)
		if err != nil {
			return err
		}
		defer oci.Close()

		if err := oci.GC(context.Background(), ifOlderThan(is, repo, gcDelay)); err != nil {
			return err
		}
	}

	// Delete blob only when blob digest not present in manifest entry.
	// e.g. 1.0.1 & 1.0.2 have same blob digest so if we delete 1.0.1, blob should not be removed.
	toDelete := true

	for _, m = range outIndex.Manifests {
		if digest.String() == m.Digest.String() {
			toDelete = false
			break
		}
	}

	if toDelete {
		p := path.Join(dir, "blobs", digest.Algorithm().String(), digest.Encoded())

		_ = os.Remove(p)
	}

	monitoring.SetStorageUsage(is.metrics, is.rootDir, repo)

	return nil
}

// BlobUploadPath returns the upload path for a blob in this store.
func (is *ImageStore) BlobUploadPath(repo string, uuid string) string {
	dir := path.Join(is.rootDir, repo)
	blobUploadPath := path.Join(dir, BlobUploadDir, uuid)

	return blobUploadPath
}

// NewBlobUpload returns the unique ID for an upload in progress.
func (is *ImageStore) NewBlobUpload(repo string) (string, error) {
	if err := is.InitRepo(repo); err != nil {
		is.log.Error().Err(err).Msg("error initializing repo")

		return "", err
	}

	uuid, err := guuid.NewV4()
	if err != nil {
		return "", err
	}

	u := uuid.String()

	blobUploadPath := is.BlobUploadPath(repo, u)

	file, err := os.OpenFile(blobUploadPath, os.O_WRONLY|os.O_TRUNC|os.O_CREATE, 0600)
	if err != nil {
		return "", errors.ErrRepoNotFound
	}
	defer file.Close()

	return u, nil
}

// GetBlobUpload returns the current size of a blob upload.
func (is *ImageStore) GetBlobUpload(repo string, uuid string) (int64, error) {
	blobUploadPath := is.BlobUploadPath(repo, uuid)
	fi, err := os.Stat(blobUploadPath)

	if err != nil {
		if os.IsNotExist(err) {
			return -1, errors.ErrUploadNotFound
		}

		return -1, err
	}

	return fi.Size(), nil
}

// PutBlobChunkStreamed appends another chunk of data to the specified blob. It returns
// the number of actual bytes to the blob.
func (is *ImageStore) PutBlobChunkStreamed(repo string, uuid string, body io.Reader) (int64, error) {
	if err := is.InitRepo(repo); err != nil {
		return -1, err
	}

	blobUploadPath := is.BlobUploadPath(repo, uuid)

	_, err := os.Stat(blobUploadPath)
	if err != nil {
		return -1, errors.ErrUploadNotFound
	}

	file, err := os.OpenFile(
		blobUploadPath,
		os.O_WRONLY|os.O_CREATE,
		0600,
	)
	if err != nil {
		is.log.Fatal().Err(err).Msg("failed to open file")
	}
	defer file.Close()

	if _, err := file.Seek(0, io.SeekEnd); err != nil {
		is.log.Fatal().Err(err).Msg("failed to seek file")
	}

	n, err := io.Copy(file, body)

	return n, err
}

// PutBlobChunk writes another chunk of data to the specified blob. It returns
// the number of actual bytes to the blob.
func (is *ImageStore) PutBlobChunk(repo string, uuid string, from int64, to int64,
	body io.Reader) (int64, error) {
	if err := is.InitRepo(repo); err != nil {
		return -1, err
	}

	blobUploadPath := is.BlobUploadPath(repo, uuid)

	fi, err := os.Stat(blobUploadPath)
	if err != nil {
		return -1, errors.ErrUploadNotFound
	}

	if from != fi.Size() {
		is.log.Error().Int64("expected", from).Int64("actual", fi.Size()).
			Msg("invalid range start for blob upload")
		return -1, errors.ErrBadUploadRange
	}

	file, err := os.OpenFile(
		blobUploadPath,
		os.O_WRONLY|os.O_CREATE,
		0600,
	)
	if err != nil {
		is.log.Fatal().Err(err).Msg("failed to open file")
	}
	defer file.Close()

	if _, err := file.Seek(from, io.SeekStart); err != nil {
		is.log.Fatal().Err(err).Msg("failed to seek file")
	}

	n, err := io.Copy(file, body)

	return n, err
}

// BlobUploadInfo returns the current blob size in bytes.
func (is *ImageStore) BlobUploadInfo(repo string, uuid string) (int64, error) {
	blobUploadPath := is.BlobUploadPath(repo, uuid)
	fi, err := os.Stat(blobUploadPath)

	if err != nil {
		is.log.Error().Err(err).Str("blob", blobUploadPath).Msg("failed to stat blob")
		return -1, err
	}

	size := fi.Size()

	return size, nil
}

// FinishBlobUpload finalizes the blob upload and moves blob the repository.
func (is *ImageStore) FinishBlobUpload(repo string, uuid string, body io.Reader, digest string) error {
	dstDigest, err := godigest.Parse(digest)
	if err != nil {
		is.log.Error().Err(err).Str("digest", digest).Msg("failed to parse digest")
		return errors.ErrBadBlobDigest
	}

	src := is.BlobUploadPath(repo, uuid)

	_, err = os.Stat(src)
	if err != nil {
		is.log.Error().Err(err).Str("blob", src).Msg("failed to stat blob")
		return errors.ErrUploadNotFound
	}

	f, err := os.Open(src)
	if err != nil {
		is.log.Error().Err(err).Str("blob", src).Msg("failed to open blob")
		return errors.ErrUploadNotFound
	}

	srcDigest, err := godigest.FromReader(f)
	f.Close()

	if err != nil {
		is.log.Error().Err(err).Str("blob", src).Msg("failed to open blob")
		return errors.ErrBadBlobDigest
	}

	if srcDigest != dstDigest {
		is.log.Error().Str("srcDigest", srcDigest.String()).
			Str("dstDigest", dstDigest.String()).Msg("actual digest not equal to expected digest")
		return errors.ErrBadBlobDigest
	}

	dir := path.Join(is.rootDir, repo, "blobs", dstDigest.Algorithm().String())

	is.Lock()
	defer is.Unlock()

	err = ensureDir(dir, is.log)
	if err != nil {
		is.log.Error().Err(err).Msg("error creating blobs/sha256 dir")

		return err
	}

	dst := is.BlobPath(repo, dstDigest)

	if is.dedupe && is.cache != nil {
		if err := is.DedupeBlob(src, dstDigest, dst); err != nil {
			is.log.Error().Err(err).Str("src", src).Str("dstDigest", dstDigest.String()).
				Str("dst", dst).Msg("unable to dedupe blob")
			return err
		}
	} else {
		if err := os.Rename(src, dst); err != nil {
			is.log.Error().Err(err).Str("src", src).Str("dstDigest", dstDigest.String()).
				Str("dst", dst).Msg("unable to finish blob")
			return err
		}
	}

	return nil
}

// FullBlobUpload handles a full blob upload, and no partial session is created.
func (is *ImageStore) FullBlobUpload(repo string, body io.Reader, digest string) (string, int64, error) {
	if err := is.InitRepo(repo); err != nil {
		return "", -1, err
	}

	dstDigest, err := godigest.Parse(digest)
	if err != nil {
		is.log.Error().Err(err).Str("digest", digest).Msg("failed to parse digest")
		return "", -1, errors.ErrBadBlobDigest
	}

	u, err := guuid.NewV4()
	if err != nil {
		return "", -1, err
	}

	uuid := u.String()

	src := is.BlobUploadPath(repo, uuid)

	f, err := os.Create(src)
	if err != nil {
		is.log.Error().Err(err).Str("blob", src).Msg("failed to open blob")
		return "", -1, errors.ErrUploadNotFound
	}

	defer f.Close()

	digester := sha256.New()
	mw := io.MultiWriter(f, digester)
	n, err := io.Copy(mw, body)

	if err != nil {
		return "", -1, err
	}

	srcDigest := godigest.NewDigestFromEncoded(godigest.SHA256, fmt.Sprintf("%x", digester.Sum(nil)))
	if srcDigest != dstDigest {
		is.log.Error().Str("srcDigest", srcDigest.String()).
			Str("dstDigest", dstDigest.String()).Msg("actual digest not equal to expected digest")
		return "", -1, errors.ErrBadBlobDigest
	}

	dir := path.Join(is.rootDir, repo, "blobs", dstDigest.Algorithm().String())

	is.Lock()
	defer is.Unlock()

	_ = ensureDir(dir, is.log)
	dst := is.BlobPath(repo, dstDigest)

	if is.dedupe && is.cache != nil {
		if err := is.DedupeBlob(src, dstDigest, dst); err != nil {
			is.log.Error().Err(err).Str("src", src).Str("dstDigest", dstDigest.String()).
				Str("dst", dst).Msg("unable to dedupe blob")
			return "", -1, err
		}
	} else {
		if err := os.Rename(src, dst); err != nil {
			is.log.Error().Err(err).Str("src", src).Str("dstDigest", dstDigest.String()).
				Str("dst", dst).Msg("unable to finish blob")
			return "", -1, err
		}
	}

	return uuid, n, nil
}

// nolint:interfacer
func (is *ImageStore) DedupeBlob(src string, dstDigest godigest.Digest, dst string) error {
retry:
	is.log.Debug().Str("src", src).Str("dstDigest", dstDigest.String()).Str("dst", dst).Msg("dedupe: ENTER")

	dstRecord, err := is.cache.GetBlob(dstDigest.String())

	// nolint:goerr113
	if err != nil && err != errors.ErrCacheMiss {
		is.log.Error().Err(err).Str("blobPath", dst).Msg("dedupe: unable to lookup blob record")
		return err
	}

	if dstRecord == "" {
		// cache record doesn't exist, so first disk and cache entry for this digest
		if err := is.cache.PutBlob(dstDigest.String(), dst); err != nil {
			is.log.Error().Err(err).Str("blobPath", dst).Msg("dedupe: unable to insert blob record")

			return err
		}

		// move the blob from uploads to final dest
		if err := os.Rename(src, dst); err != nil {
			is.log.Error().Err(err).Str("src", src).Str("dst", dst).Msg("dedupe: unable to rename blob")

			return err
		}

		is.log.Debug().Str("src", src).Str("dst", dst).Msg("dedupe: rename")
	} else {
		// cache record exists, but due to GC and upgrades from older versions,
		// disk content and cache records may go out of sync
		dstRecord = path.Join(is.rootDir, dstRecord)

		dstRecordFi, err := os.Stat(dstRecord)
		if err != nil {
			is.log.Error().Err(err).Str("blobPath", dstRecord).Msg("dedupe: unable to stat")
			// the actual blob on disk may have been removed by GC, so sync the cache
			if err := is.cache.DeleteBlob(dstDigest.String(), dstRecord); err != nil {
				// nolint:lll
				is.log.Error().Err(err).Str("dstDigest", dstDigest.String()).Str("dst", dst).Msg("dedupe: unable to delete blob record")

				return err
			}
			goto retry
		}

		dstFi, err := os.Stat(dst)
		if err != nil && !os.IsNotExist(err) {
			is.log.Error().Err(err).Str("blobPath", dstRecord).Msg("dedupe: unable to stat")

			return err
		}

		if !os.SameFile(dstFi, dstRecordFi) {
			// blob lookup cache out of sync with actual disk contents
			if err := os.Remove(dst); err != nil && !os.IsNotExist(err) {
				is.log.Error().Err(err).Str("dst", dst).Msg("dedupe: unable to remove blob")
				return err
			}

			is.log.Debug().Str("blobPath", dst).Msg("dedupe: creating hard link")

			if err := os.Link(dstRecord, dst); err != nil {
				is.log.Error().Err(err).Str("blobPath", dst).Str("link", dstRecord).Msg("dedupe: unable to hard link")

				return err
			}
		}

		if err := os.Remove(src); err != nil {
			is.log.Error().Err(err).Str("src", src).Msg("dedupe: uname to remove blob")
			return err
		}
		is.log.Debug().Str("src", src).Msg("dedupe: remove")
	}

	return nil
}

// DeleteBlobUpload deletes an existing blob upload that is currently in progress.
func (is *ImageStore) DeleteBlobUpload(repo string, uuid string) error {
	blobUploadPath := is.BlobUploadPath(repo, uuid)
	if err := os.Remove(blobUploadPath); err != nil {
		is.log.Error().Err(err).Str("blobUploadPath", blobUploadPath).Msg("error deleting blob upload")
		return err
	}

	return nil
}

// BlobPath returns the repository path of a blob.
func (is *ImageStore) BlobPath(repo string, digest godigest.Digest) string {
	return path.Join(is.rootDir, repo, "blobs", digest.Algorithm().String(), digest.Encoded())
}

// CheckBlob verifies a blob and returns true if the blob is correct.
func (is *ImageStore) CheckBlob(repo string, digest string) (bool, int64, error) {
	d, err := godigest.Parse(digest)
	if err != nil {
		is.log.Error().Err(err).Str("digest", digest).Msg("failed to parse digest")
		return false, -1, errors.ErrBadBlobDigest
	}

	blobPath := is.BlobPath(repo, d)

	if is.dedupe && is.cache != nil {
		is.Lock()
		defer is.Unlock()
	} else {
		is.RLock()
		defer is.RUnlock()
	}

	blobInfo, err := os.Stat(blobPath)
	if err == nil {
		is.log.Debug().Str("blob path", blobPath).Msg("blob path found")

		return true, blobInfo.Size(), nil
	}

	is.log.Error().Err(err).Str("blob", blobPath).Msg("failed to stat blob")

	// Check blobs in cache
	dstRecord, err := is.checkCacheBlob(digest)
	if err != nil {
		is.log.Error().Err(err).Str("digest", digest).Msg("cache: not found")

		return false, -1, errors.ErrBlobNotFound
	}

	// If found copy to location
	blobSize, err := is.copyBlob(repo, blobPath, dstRecord)
	if err != nil {
		return false, -1, errors.ErrBlobNotFound
	}

	if err := is.cache.PutBlob(digest, blobPath); err != nil {
		is.log.Error().Err(err).Str("blobPath", blobPath).Msg("dedupe: unable to insert blob record")

		return false, -1, err
	}

	return true, blobSize, nil
}

func (is *ImageStore) checkCacheBlob(digest string) (string, error) {
	if !is.dedupe || is.cache == nil {
		return "", errors.ErrBlobNotFound
	}

	dstRecord, err := is.cache.GetBlob(digest)
	if err != nil {
		return "", err
	}

	dstRecord = path.Join(is.rootDir, dstRecord)

	is.log.Debug().Str("digest", digest).Str("dstRecord", dstRecord).Msg("cache: found dedupe record")

	return dstRecord, nil
}

func (is *ImageStore) copyBlob(repo string, blobPath string, dstRecord string) (int64, error) {
	if err := is.initRepo(repo); err != nil {
		is.log.Error().Err(err).Str("repo", repo).Msg("unable to initialize an empty repo")
		return -1, err
	}

	_ = ensureDir(filepath.Dir(blobPath), is.log)

	if err := os.Link(dstRecord, blobPath); err != nil {
		is.log.Error().Err(err).Str("blobPath", blobPath).Str("link", dstRecord).Msg("dedupe: unable to hard link")

		return -1, errors.ErrBlobNotFound
	}

	blobInfo, err := os.Stat(blobPath)
	if err == nil {
		return blobInfo.Size(), nil
	}

	return -1, errors.ErrBlobNotFound
}

// GetBlob returns a stream to read the blob.
// FIXME: we should probably parse the manifest and use (digest, mediaType) as a
// blob selector instead of directly downloading the blob.
func (is *ImageStore) GetBlob(repo string, digest string, mediaType string) (io.Reader, int64, error) {
	d, err := godigest.Parse(digest)
	if err != nil {
		is.log.Error().Err(err).Str("digest", digest).Msg("failed to parse digest")
		return nil, -1, errors.ErrBadBlobDigest
	}

	blobPath := is.BlobPath(repo, d)

	is.RLock()
	defer is.RUnlock()

	blobInfo, err := os.Stat(blobPath)
	if err != nil {
		is.log.Error().Err(err).Str("blob", blobPath).Msg("failed to stat blob")
		return nil, -1, errors.ErrBlobNotFound
	}

	blobReader, err := os.Open(blobPath)
	if err != nil {
		is.log.Error().Err(err).Str("blob", blobPath).Msg("failed to open blob")
		return nil, -1, err
	}

	return blobReader, blobInfo.Size(), nil
}

// DeleteBlob removes the blob from the repository.
func (is *ImageStore) DeleteBlob(repo string, digest string) error {
	d, err := godigest.Parse(digest)
	if err != nil {
		is.log.Error().Err(err).Str("digest", digest).Msg("failed to parse digest")
		return errors.ErrBlobNotFound
	}

	blobPath := is.BlobPath(repo, d)

	is.Lock()
	defer is.Unlock()

	_, err = os.Stat(blobPath)
	if err != nil {
		is.log.Error().Err(err).Str("blob", blobPath).Msg("failed to stat blob")
		return errors.ErrBlobNotFound
	}

	if is.cache != nil {
		if err := is.cache.DeleteBlob(digest, blobPath); err != nil {
			is.log.Error().Err(err).Str("digest", digest).Str("blobPath", blobPath).Msg("unable to remove blob path from cache")
			return err
		}
	}

	if err := os.Remove(blobPath); err != nil {
		is.log.Error().Err(err).Str("blobPath", blobPath).Msg("unable to remove blob path")
		return err
	}

	return nil
}

// garbage collection

// Scrub will clean up all unreferenced blobs.
// TODO.
func Scrub(dir string, fix bool) error {
	return nil
}

// utility routines

func CheckHardLink(srcFileName string, destFileName string) error {
	return os.Link(srcFileName, destFileName)
}

func ValidateHardLink(rootDir string) error {
	err := ioutil.WriteFile(path.Join(rootDir, "hardlinkcheck.txt"), //nolint: gosec
		[]byte("check whether hardlinks work on filesystem"), 0644)
	if err != nil {
		return err
	}

	err = CheckHardLink(path.Join(rootDir, "hardlinkcheck.txt"), path.Join(rootDir, "duphardlinkcheck.txt"))
	if err != nil {
		// Remove hardlinkcheck.txt if hardlink fails
		zerr := os.RemoveAll(path.Join(rootDir, "hardlinkcheck.txt"))
		if zerr != nil {
			return zerr
		}

		return err
	}

	err = os.RemoveAll(path.Join(rootDir, "hardlinkcheck.txt"))
	if err != nil {
		return err
	}

	return os.RemoveAll(path.Join(rootDir, "duphardlinkcheck.txt"))
}

func dirExists(d string) bool {
	fi, err := os.Stat(d)
	if err != nil && os.IsNotExist(err) {
		return false
	}

	if !fi.IsDir() {
		return false
	}

	return true
}

func ensureDir(dir string, log zerolog.Logger) error {
	if err := os.MkdirAll(dir, 0755); err != nil {
		log.Error().Err(err).Str("dir", dir).Msg("unable to create dir")

		return err
	}

	return nil
}

func ifOlderThan(is *ImageStore, repo string, delay time.Duration) casext.GCPolicy {
	return func(ctx context.Context, digest godigest.Digest) (bool, error) {
		blobPath := is.BlobPath(repo, digest)
		fi, err := os.Stat(blobPath)

		if err != nil {
			return false, err
		}

		if fi.ModTime().Add(delay).After(time.Now()) {
			return false, nil
		}

		is.log.Info().Str("digest", digest.String()).Str("blobPath", blobPath).Msg("perform GC on blob")

		return true, nil
	}
=======
	"github.com/opencontainers/go-digest"
)

type ImageStore interface {
	DirExists(d string) bool
	RootDir() string
	RLock()
	RUnlock()
	Lock()
	Unlock()
	InitRepo(name string) error
	ValidateRepo(name string) (bool, error)
	GetRepositories() ([]string, error)
	GetImageTags(repo string) ([]string, error)
	GetImageManifest(repo string, reference string) ([]byte, string, string, error)
	PutImageManifest(repo string, reference string, mediaType string, body []byte) (string, error)
	DeleteImageManifest(repo string, reference string) error
	BlobUploadPath(repo string, uuid string) string
	NewBlobUpload(repo string) (string, error)
	GetBlobUpload(repo string, uuid string) (int64, error)
	PutBlobChunkStreamed(repo string, uuid string, body io.Reader) (int64, error)
	PutBlobChunk(repo string, uuid string, from int64, to int64, body io.Reader) (int64, error)
	BlobUploadInfo(repo string, uuid string) (int64, error)
	FinishBlobUpload(repo string, uuid string, body io.Reader, digest string) error
	FullBlobUpload(repo string, body io.Reader, digest string) (string, int64, error)
	DedupeBlob(src string, dstDigest digest.Digest, dst string) error
	DeleteBlobUpload(repo string, uuid string) error
	BlobPath(repo string, digest digest.Digest) string
	CheckBlob(repo string, digest string) (bool, int64, error)
	GetBlob(repo string, digest string, mediaType string) (io.Reader, int64, error)
	DeleteBlob(repo string, digest string) error
	GetIndexContent(repo string) ([]byte, error)
	GetBlobContent(repo, digest string) ([]byte, error)
>>>>>>> 7d077eaf
}<|MERGE_RESOLUTION|>--- conflicted
+++ resolved
@@ -3,1299 +3,6 @@
 import (
 	"io"
 
-<<<<<<< HEAD
-	"github.com/anuvu/zot/errors"
-	"github.com/anuvu/zot/pkg/extensions/monitoring"
-	zlog "github.com/anuvu/zot/pkg/log"
-	apexlog "github.com/apex/log"
-	guuid "github.com/gofrs/uuid"
-	godigest "github.com/opencontainers/go-digest"
-	ispec "github.com/opencontainers/image-spec/specs-go/v1"
-	"github.com/opencontainers/umoci"
-	"github.com/opencontainers/umoci/oci/casext"
-	"github.com/rs/zerolog"
-)
-
-const (
-	// BlobUploadDir defines the upload directory for blob uploads.
-	BlobUploadDir = ".uploads"
-	schemaVersion = 2
-	gcDelay       = 1 * time.Hour
-)
-
-// BlobUpload models and upload request.
-type BlobUpload struct {
-	StoreName string
-	ID        string
-}
-
-type StoreController struct {
-	DefaultStore *ImageStore
-	SubStore     map[string]*ImageStore
-}
-
-// ImageStore provides the image storage operations.
-type ImageStore struct {
-	rootDir     string
-	lock        *sync.RWMutex
-	blobUploads map[string]BlobUpload
-	cache       *Cache
-	gc          bool
-	dedupe      bool
-	log         zerolog.Logger
-	metrics     monitoring.MetricServer
-}
-
-func (is *ImageStore) RootDir() string {
-	return is.rootDir
-}
-
-func getRoutePrefix(name string) string {
-	names := strings.SplitN(name, "/", 2)
-
-	if len(names) != 2 { // nolint: gomnd
-		// it means route is of global storage e.g "centos:latest"
-		if len(names) == 1 {
-			return "/"
-		}
-	}
-
-	return fmt.Sprintf("/%s", names[0])
-}
-
-func (sc StoreController) GetImageStore(name string) *ImageStore {
-	if sc.SubStore != nil {
-		// SubStore is being provided, now we need to find equivalent image store and this will be found by splitting name
-		prefixName := getRoutePrefix(name)
-
-		imgStore, ok := sc.SubStore[prefixName]
-		if !ok {
-			imgStore = sc.DefaultStore
-		}
-
-		return imgStore
-	}
-
-	return sc.DefaultStore
-}
-
-// NewImageStore returns a new image store backed by a file storage.
-func NewImageStore(rootDir string, gc bool, dedupe bool, log zlog.Logger, m monitoring.MetricServer) *ImageStore {
-	if _, err := os.Stat(rootDir); os.IsNotExist(err) {
-		if err := os.MkdirAll(rootDir, 0700); err != nil {
-			log.Error().Err(err).Str("rootDir", rootDir).Msg("unable to create root dir")
-			return nil
-		}
-	}
-
-	is := &ImageStore{
-		rootDir:     rootDir,
-		lock:        &sync.RWMutex{},
-		blobUploads: make(map[string]BlobUpload),
-		gc:          gc,
-		dedupe:      dedupe,
-		log:         log.With().Caller().Logger(),
-		metrics:     m,
-	}
-
-	if dedupe {
-		is.cache = NewCache(rootDir, "cache", log)
-	}
-
-	if gc {
-		// we use umoci GC to perform garbage-collection, but it uses its own logger
-		// - so capture those logs, could be useful
-		apexlog.SetLevel(apexlog.DebugLevel)
-		apexlog.SetHandler(apexlog.HandlerFunc(func(entry *apexlog.Entry) error {
-			e := log.Debug()
-			for k, v := range entry.Fields {
-				e = e.Interface(k, v)
-			}
-			e.Msg(entry.Message)
-			return nil
-		}))
-	}
-
-	return is
-}
-
-// RLock read-lock.
-func (is *ImageStore) RLock() {
-	is.lock.RLock()
-}
-
-// RUnlock read-unlock.
-func (is *ImageStore) RUnlock() {
-	is.lock.RUnlock()
-}
-
-// Lock write-lock.
-func (is *ImageStore) Lock() {
-	is.lock.Lock()
-}
-
-// Unlock write-unlock.
-func (is *ImageStore) Unlock() {
-	is.lock.Unlock()
-}
-func (is *ImageStore) initRepo(name string) error {
-	repoDir := path.Join(is.rootDir, name)
-
-	// create "blobs" subdir
-	err := ensureDir(path.Join(repoDir, "blobs"), is.log)
-	if err != nil {
-		is.log.Error().Err(err).Msg("error creating blobs subdir")
-
-		return err
-	}
-	// create BlobUploadDir subdir
-	err = ensureDir(path.Join(repoDir, BlobUploadDir), is.log)
-	if err != nil {
-		is.log.Error().Err(err).Msg("error creating blob upload subdir")
-
-		return err
-	}
-
-	// "oci-layout" file - create if it doesn't exist
-	ilPath := path.Join(repoDir, ispec.ImageLayoutFile)
-	if _, err := os.Stat(ilPath); err != nil {
-		il := ispec.ImageLayout{Version: ispec.ImageLayoutVersion}
-		buf, err := json.Marshal(il)
-
-		if err != nil {
-			is.log.Panic().Err(err).Msg("unable to marshal JSON")
-		}
-
-		if err := ioutil.WriteFile(ilPath, buf, 0644); err != nil { //nolint: gosec
-			is.log.Error().Err(err).Str("file", ilPath).Msg("unable to write file")
-			return err
-		}
-	}
-
-	// "index.json" file - create if it doesn't exist
-	indexPath := path.Join(repoDir, "index.json")
-	if _, err := os.Stat(indexPath); err != nil {
-		index := ispec.Index{}
-		index.SchemaVersion = 2
-		buf, err := json.Marshal(index)
-
-		if err != nil {
-			is.log.Panic().Err(err).Msg("unable to marshal JSON")
-		}
-
-		if err := ioutil.WriteFile(indexPath, buf, 0644); err != nil { //nolint: gosec
-			is.log.Error().Err(err).Str("file", indexPath).Msg("unable to write file")
-			return err
-		}
-	}
-
-	return nil
-}
-
-// InitRepo creates an image repository under this store.
-func (is *ImageStore) InitRepo(name string) error {
-	is.Lock()
-	defer is.Unlock()
-
-	return is.initRepo(name)
-}
-
-// ValidateRepo validates that the repository layout is complaint with the OCI repo layout.
-func (is *ImageStore) ValidateRepo(name string) (bool, error) {
-	// https://github.com/opencontainers/image-spec/blob/master/image-layout.md#content
-	// at least, expect at least 3 entries - ["blobs", "oci-layout", "index.json"]
-	// and an additional/optional BlobUploadDir in each image store
-	dir := path.Join(is.rootDir, name)
-	if !dirExists(dir) {
-		return false, errors.ErrRepoNotFound
-	}
-
-	files, err := ioutil.ReadDir(dir)
-	if err != nil {
-		is.log.Error().Err(err).Str("dir", dir).Msg("unable to read directory")
-		return false, errors.ErrRepoNotFound
-	}
-	// nolint:gomnd
-	if len(files) < 3 {
-		return false, errors.ErrRepoBadVersion
-	}
-
-	found := map[string]bool{
-		"blobs":               false,
-		ispec.ImageLayoutFile: false,
-		"index.json":          false,
-	}
-
-	for _, file := range files {
-		if file.Name() == "blobs" && !file.IsDir() {
-			return false, nil
-		}
-
-		found[file.Name()] = true
-	}
-
-	for k, v := range found {
-		if !v && k != BlobUploadDir {
-			return false, nil
-		}
-	}
-
-	buf, err := ioutil.ReadFile(path.Join(dir, ispec.ImageLayoutFile))
-	if err != nil {
-		return false, err
-	}
-
-	var il ispec.ImageLayout
-	if err := json.Unmarshal(buf, &il); err != nil {
-		return false, err
-	}
-
-	if il.Version != ispec.ImageLayoutVersion {
-		return false, errors.ErrRepoBadVersion
-	}
-
-	return true, nil
-}
-
-// GetRepositories returns a list of all the repositories under this store.
-func (is *ImageStore) GetRepositories() ([]string, error) {
-	dir := is.rootDir
-
-	is.RLock()
-	defer is.RUnlock()
-
-	_, err := ioutil.ReadDir(dir)
-	if err != nil {
-		is.log.Error().Err(err).Msg("failure walking storage root-dir")
-		return nil, err
-	}
-
-	stores := make([]string, 0)
-	err = filepath.Walk(dir, func(path string, info os.FileInfo, err error) error {
-		if err != nil {
-			return err
-		}
-
-		if !info.IsDir() {
-			return nil
-		}
-
-		rel, err := filepath.Rel(is.rootDir, path)
-		if err != nil {
-			return nil
-		}
-
-		if ok, err := is.ValidateRepo(rel); !ok || err != nil {
-			return nil
-		}
-
-		//is.log.Debug().Str("dir", path).Str("name", info.Name()).Msg("found image store")
-		stores = append(stores, rel)
-
-		return nil
-	})
-
-	return stores, err
-}
-
-// GetImageTags returns a list of image tags available in the specified repository.
-func (is *ImageStore) GetImageTags(repo string) ([]string, error) {
-	dir := path.Join(is.rootDir, repo)
-	if !dirExists(dir) {
-		return nil, errors.ErrRepoNotFound
-	}
-
-	is.RLock()
-	defer is.RUnlock()
-
-	buf, err := ioutil.ReadFile(path.Join(dir, "index.json"))
-	if err != nil {
-		is.log.Error().Err(err).Str("dir", dir).Msg("failed to read index.json")
-		return nil, errors.ErrRepoNotFound
-	}
-
-	var index ispec.Index
-	if err := json.Unmarshal(buf, &index); err != nil {
-		is.log.Error().Err(err).Str("dir", dir).Msg("invalid JSON")
-		return nil, errors.ErrRepoNotFound
-	}
-
-	tags := make([]string, 0)
-
-	for _, manifest := range index.Manifests {
-		v, ok := manifest.Annotations[ispec.AnnotationRefName]
-		if ok {
-			tags = append(tags, v)
-		}
-	}
-
-	return tags, nil
-}
-
-// GetImageManifest returns the image manifest of an image in the specific repository.
-func (is *ImageStore) GetImageManifest(repo string, reference string) ([]byte, string, string, error) {
-	dir := path.Join(is.rootDir, repo)
-	if !dirExists(dir) {
-		return nil, "", "", errors.ErrRepoNotFound
-	}
-
-	is.RLock()
-	defer is.RUnlock()
-
-	buf, err := ioutil.ReadFile(path.Join(dir, "index.json"))
-
-	if err != nil {
-		is.log.Error().Err(err).Str("dir", dir).Msg("failed to read index.json")
-
-		if os.IsNotExist(err) {
-			return nil, "", "", errors.ErrRepoNotFound
-		}
-
-		return nil, "", "", err
-	}
-
-	var index ispec.Index
-	if err := json.Unmarshal(buf, &index); err != nil {
-		is.log.Error().Err(err).Str("dir", dir).Msg("invalid JSON")
-		return nil, "", "", err
-	}
-
-	found := false
-
-	var digest godigest.Digest
-
-	mediaType := ""
-
-	for _, m := range index.Manifests {
-		if reference == m.Digest.String() {
-			digest = m.Digest
-			mediaType = m.MediaType
-			found = true
-
-			break
-		}
-
-		v, ok := m.Annotations[ispec.AnnotationRefName]
-		if ok && v == reference {
-			digest = m.Digest
-			mediaType = m.MediaType
-			found = true
-
-			break
-		}
-	}
-
-	if !found {
-		return nil, "", "", errors.ErrManifestNotFound
-	}
-
-	p := path.Join(dir, "blobs", digest.Algorithm().String(), digest.Encoded())
-
-	buf, err = ioutil.ReadFile(p)
-
-	if err != nil {
-		is.log.Error().Err(err).Str("blob", p).Msg("failed to read manifest")
-
-		if os.IsNotExist(err) {
-			return nil, "", "", errors.ErrManifestNotFound
-		}
-
-		return nil, "", "", err
-	}
-
-	var manifest ispec.Manifest
-	if err := json.Unmarshal(buf, &manifest); err != nil {
-		is.log.Error().Err(err).Str("dir", dir).Msg("invalid JSON")
-		return nil, "", "", err
-	}
-
-	monitoring.IncDownloadCounter(is.metrics, repo)
-
-	return buf, digest.String(), mediaType, nil
-}
-
-// PutImageManifest adds an image manifest to the repository.
-func (is *ImageStore) PutImageManifest(repo string, reference string, mediaType string,
-	body []byte) (string, error) {
-	if err := is.InitRepo(repo); err != nil {
-		is.log.Debug().Err(err).Msg("init repo")
-		return "", err
-	}
-
-	if mediaType != ispec.MediaTypeImageManifest {
-		is.log.Debug().Interface("actual", mediaType).
-			Interface("expected", ispec.MediaTypeImageManifest).Msg("bad manifest media type")
-		return "", errors.ErrBadManifest
-	}
-
-	if len(body) == 0 {
-		is.log.Debug().Int("len", len(body)).Msg("invalid body length")
-		return "", errors.ErrBadManifest
-	}
-
-	var m ispec.Manifest
-	if err := json.Unmarshal(body, &m); err != nil {
-		is.log.Error().Err(err).Msg("unable to unmarshal JSON")
-		return "", errors.ErrBadManifest
-	}
-
-	if m.SchemaVersion != schemaVersion {
-		is.log.Error().Int("SchemaVersion", m.SchemaVersion).Msg("invalid manifest")
-		return "", errors.ErrBadManifest
-	}
-
-	for _, l := range m.Layers {
-		digest := l.Digest
-		blobPath := is.BlobPath(repo, digest)
-		is.log.Info().Str("blobPath", blobPath).Str("reference", reference).Msg("manifest layers")
-
-		if _, err := os.Stat(blobPath); err != nil {
-			is.log.Error().Err(err).Str("blobPath", blobPath).Msg("unable to find blob")
-			return digest.String(), errors.ErrBlobNotFound
-		}
-	}
-
-	mDigest := godigest.FromBytes(body)
-	refIsDigest := false
-	d, err := godigest.Parse(reference)
-
-	if err == nil {
-		if d.String() != mDigest.String() {
-			is.log.Error().Str("actual", mDigest.String()).Str("expected", d.String()).
-				Msg("manifest digest is not valid")
-			return "", errors.ErrBadManifest
-		}
-
-		refIsDigest = true
-	}
-
-	is.Lock()
-	defer is.Unlock()
-
-	dir := path.Join(is.rootDir, repo)
-	buf, err := ioutil.ReadFile(path.Join(dir, "index.json"))
-
-	if err != nil {
-		is.log.Error().Err(err).Str("dir", dir).Msg("failed to read index.json")
-		return "", err
-	}
-
-	var index ispec.Index
-	if err := json.Unmarshal(buf, &index); err != nil {
-		is.log.Error().Err(err).Str("dir", dir).Msg("invalid JSON")
-		return "", errors.ErrRepoBadVersion
-	}
-
-	updateIndex := true
-	// create a new descriptor
-	desc := ispec.Descriptor{MediaType: mediaType, Size: int64(len(body)), Digest: mDigest,
-		Platform: &ispec.Platform{Architecture: "amd64", OS: "linux"}}
-	if !refIsDigest {
-		desc.Annotations = map[string]string{ispec.AnnotationRefName: reference}
-	}
-
-	for i, m := range index.Manifests {
-		if reference == m.Digest.String() {
-			// nothing changed, so don't update
-			desc = m
-			updateIndex = false
-
-			break
-		}
-
-		v, ok := m.Annotations[ispec.AnnotationRefName]
-		if ok && v == reference {
-			if m.Digest.String() == mDigest.String() {
-				// nothing changed, so don't update
-				desc = m
-				updateIndex = false
-
-				break
-			}
-			// manifest contents have changed for the same tag,
-			// so update index.json descriptor
-			is.log.Info().
-				Int64("old size", desc.Size).
-				Int64("new size", int64(len(body))).
-				Str("old digest", desc.Digest.String()).
-				Str("new digest", mDigest.String()).
-				Msg("updating existing tag with new manifest contents")
-
-			desc = m
-			desc.Size = int64(len(body))
-			desc.Digest = mDigest
-
-			index.Manifests = append(index.Manifests[:i], index.Manifests[i+1:]...)
-
-			break
-		}
-	}
-
-	if !updateIndex {
-		return desc.Digest.String(), nil
-	}
-
-	// write manifest to "blobs"
-	dir = path.Join(is.rootDir, repo, "blobs", mDigest.Algorithm().String())
-	_ = ensureDir(dir, is.log)
-	file := path.Join(dir, mDigest.Encoded())
-
-	if err := ioutil.WriteFile(file, body, 0600); err != nil {
-		is.log.Error().Err(err).Str("file", file).Msg("unable to write")
-		return "", err
-	}
-
-	// now update "index.json"
-	index.Manifests = append(index.Manifests, desc)
-	dir = path.Join(is.rootDir, repo)
-	file = path.Join(dir, "index.json")
-	buf, err = json.Marshal(index)
-
-	if err != nil {
-		is.log.Error().Err(err).Str("file", file).Msg("unable to marshal JSON")
-		return "", err
-	}
-
-	if err := ioutil.WriteFile(file, buf, 0644); err != nil { //nolint: gosec
-		is.log.Error().Err(err).Str("file", file).Msg("unable to write")
-		return "", err
-	}
-
-	if is.gc {
-		oci, err := umoci.OpenLayout(dir)
-		if err != nil {
-			return "", err
-		}
-		defer oci.Close()
-
-		if err := oci.GC(context.Background(), ifOlderThan(is, repo, gcDelay)); err != nil {
-			return "", err
-		}
-	}
-
-	monitoring.SetStorageUsage(is.metrics, is.rootDir, repo)
-	monitoring.IncUploadCounter(is.metrics, repo)
-
-	return desc.Digest.String(), nil
-}
-
-// DeleteImageManifest deletes the image manifest from the repository.
-func (is *ImageStore) DeleteImageManifest(repo string, reference string) error {
-	dir := path.Join(is.rootDir, repo)
-	if !dirExists(dir) {
-		return errors.ErrRepoNotFound
-	}
-
-	isTag := false
-
-	// as per spec "reference" can be a digest and a tag
-	digest, err := godigest.Parse(reference)
-	if err != nil {
-		is.log.Debug().Str("invalid digest: ", reference).Msg("storage: assuming tag")
-
-		isTag = true
-	}
-
-	is.Lock()
-	defer is.Unlock()
-
-	buf, err := ioutil.ReadFile(path.Join(dir, "index.json"))
-
-	if err != nil {
-		is.log.Error().Err(err).Str("dir", dir).Msg("failed to read index.json")
-		return err
-	}
-
-	var index ispec.Index
-	if err := json.Unmarshal(buf, &index); err != nil {
-		is.log.Error().Err(err).Str("dir", dir).Msg("invalid JSON")
-		return err
-	}
-
-	found := false
-
-	var m ispec.Descriptor
-
-	// we are deleting, so keep only those manifests that don't match
-	outIndex := index
-	outIndex.Manifests = []ispec.Descriptor{}
-
-	for _, m = range index.Manifests {
-		if isTag {
-			tag, ok := m.Annotations[ispec.AnnotationRefName]
-			if ok && tag == reference {
-				is.log.Debug().Str("deleting tag", tag).Msg("")
-
-				digest = m.Digest
-
-				found = true
-
-				continue
-			}
-		} else if reference == m.Digest.String() {
-			is.log.Debug().Str("deleting reference", reference).Msg("")
-			found = true
-			continue
-		}
-
-		outIndex.Manifests = append(outIndex.Manifests, m)
-	}
-
-	if !found {
-		return errors.ErrManifestNotFound
-	}
-
-	// now update "index.json"
-	dir = path.Join(is.rootDir, repo)
-	file := path.Join(dir, "index.json")
-	buf, err = json.Marshal(outIndex)
-
-	if err != nil {
-		return err
-	}
-
-	if err := ioutil.WriteFile(file, buf, 0644); err != nil { //nolint: gosec
-		return err
-	}
-
-	if is.gc {
-		oci, err := umoci.OpenLayout(dir)
-		if err != nil {
-			return err
-		}
-		defer oci.Close()
-
-		if err := oci.GC(context.Background(), ifOlderThan(is, repo, gcDelay)); err != nil {
-			return err
-		}
-	}
-
-	// Delete blob only when blob digest not present in manifest entry.
-	// e.g. 1.0.1 & 1.0.2 have same blob digest so if we delete 1.0.1, blob should not be removed.
-	toDelete := true
-
-	for _, m = range outIndex.Manifests {
-		if digest.String() == m.Digest.String() {
-			toDelete = false
-			break
-		}
-	}
-
-	if toDelete {
-		p := path.Join(dir, "blobs", digest.Algorithm().String(), digest.Encoded())
-
-		_ = os.Remove(p)
-	}
-
-	monitoring.SetStorageUsage(is.metrics, is.rootDir, repo)
-
-	return nil
-}
-
-// BlobUploadPath returns the upload path for a blob in this store.
-func (is *ImageStore) BlobUploadPath(repo string, uuid string) string {
-	dir := path.Join(is.rootDir, repo)
-	blobUploadPath := path.Join(dir, BlobUploadDir, uuid)
-
-	return blobUploadPath
-}
-
-// NewBlobUpload returns the unique ID for an upload in progress.
-func (is *ImageStore) NewBlobUpload(repo string) (string, error) {
-	if err := is.InitRepo(repo); err != nil {
-		is.log.Error().Err(err).Msg("error initializing repo")
-
-		return "", err
-	}
-
-	uuid, err := guuid.NewV4()
-	if err != nil {
-		return "", err
-	}
-
-	u := uuid.String()
-
-	blobUploadPath := is.BlobUploadPath(repo, u)
-
-	file, err := os.OpenFile(blobUploadPath, os.O_WRONLY|os.O_TRUNC|os.O_CREATE, 0600)
-	if err != nil {
-		return "", errors.ErrRepoNotFound
-	}
-	defer file.Close()
-
-	return u, nil
-}
-
-// GetBlobUpload returns the current size of a blob upload.
-func (is *ImageStore) GetBlobUpload(repo string, uuid string) (int64, error) {
-	blobUploadPath := is.BlobUploadPath(repo, uuid)
-	fi, err := os.Stat(blobUploadPath)
-
-	if err != nil {
-		if os.IsNotExist(err) {
-			return -1, errors.ErrUploadNotFound
-		}
-
-		return -1, err
-	}
-
-	return fi.Size(), nil
-}
-
-// PutBlobChunkStreamed appends another chunk of data to the specified blob. It returns
-// the number of actual bytes to the blob.
-func (is *ImageStore) PutBlobChunkStreamed(repo string, uuid string, body io.Reader) (int64, error) {
-	if err := is.InitRepo(repo); err != nil {
-		return -1, err
-	}
-
-	blobUploadPath := is.BlobUploadPath(repo, uuid)
-
-	_, err := os.Stat(blobUploadPath)
-	if err != nil {
-		return -1, errors.ErrUploadNotFound
-	}
-
-	file, err := os.OpenFile(
-		blobUploadPath,
-		os.O_WRONLY|os.O_CREATE,
-		0600,
-	)
-	if err != nil {
-		is.log.Fatal().Err(err).Msg("failed to open file")
-	}
-	defer file.Close()
-
-	if _, err := file.Seek(0, io.SeekEnd); err != nil {
-		is.log.Fatal().Err(err).Msg("failed to seek file")
-	}
-
-	n, err := io.Copy(file, body)
-
-	return n, err
-}
-
-// PutBlobChunk writes another chunk of data to the specified blob. It returns
-// the number of actual bytes to the blob.
-func (is *ImageStore) PutBlobChunk(repo string, uuid string, from int64, to int64,
-	body io.Reader) (int64, error) {
-	if err := is.InitRepo(repo); err != nil {
-		return -1, err
-	}
-
-	blobUploadPath := is.BlobUploadPath(repo, uuid)
-
-	fi, err := os.Stat(blobUploadPath)
-	if err != nil {
-		return -1, errors.ErrUploadNotFound
-	}
-
-	if from != fi.Size() {
-		is.log.Error().Int64("expected", from).Int64("actual", fi.Size()).
-			Msg("invalid range start for blob upload")
-		return -1, errors.ErrBadUploadRange
-	}
-
-	file, err := os.OpenFile(
-		blobUploadPath,
-		os.O_WRONLY|os.O_CREATE,
-		0600,
-	)
-	if err != nil {
-		is.log.Fatal().Err(err).Msg("failed to open file")
-	}
-	defer file.Close()
-
-	if _, err := file.Seek(from, io.SeekStart); err != nil {
-		is.log.Fatal().Err(err).Msg("failed to seek file")
-	}
-
-	n, err := io.Copy(file, body)
-
-	return n, err
-}
-
-// BlobUploadInfo returns the current blob size in bytes.
-func (is *ImageStore) BlobUploadInfo(repo string, uuid string) (int64, error) {
-	blobUploadPath := is.BlobUploadPath(repo, uuid)
-	fi, err := os.Stat(blobUploadPath)
-
-	if err != nil {
-		is.log.Error().Err(err).Str("blob", blobUploadPath).Msg("failed to stat blob")
-		return -1, err
-	}
-
-	size := fi.Size()
-
-	return size, nil
-}
-
-// FinishBlobUpload finalizes the blob upload and moves blob the repository.
-func (is *ImageStore) FinishBlobUpload(repo string, uuid string, body io.Reader, digest string) error {
-	dstDigest, err := godigest.Parse(digest)
-	if err != nil {
-		is.log.Error().Err(err).Str("digest", digest).Msg("failed to parse digest")
-		return errors.ErrBadBlobDigest
-	}
-
-	src := is.BlobUploadPath(repo, uuid)
-
-	_, err = os.Stat(src)
-	if err != nil {
-		is.log.Error().Err(err).Str("blob", src).Msg("failed to stat blob")
-		return errors.ErrUploadNotFound
-	}
-
-	f, err := os.Open(src)
-	if err != nil {
-		is.log.Error().Err(err).Str("blob", src).Msg("failed to open blob")
-		return errors.ErrUploadNotFound
-	}
-
-	srcDigest, err := godigest.FromReader(f)
-	f.Close()
-
-	if err != nil {
-		is.log.Error().Err(err).Str("blob", src).Msg("failed to open blob")
-		return errors.ErrBadBlobDigest
-	}
-
-	if srcDigest != dstDigest {
-		is.log.Error().Str("srcDigest", srcDigest.String()).
-			Str("dstDigest", dstDigest.String()).Msg("actual digest not equal to expected digest")
-		return errors.ErrBadBlobDigest
-	}
-
-	dir := path.Join(is.rootDir, repo, "blobs", dstDigest.Algorithm().String())
-
-	is.Lock()
-	defer is.Unlock()
-
-	err = ensureDir(dir, is.log)
-	if err != nil {
-		is.log.Error().Err(err).Msg("error creating blobs/sha256 dir")
-
-		return err
-	}
-
-	dst := is.BlobPath(repo, dstDigest)
-
-	if is.dedupe && is.cache != nil {
-		if err := is.DedupeBlob(src, dstDigest, dst); err != nil {
-			is.log.Error().Err(err).Str("src", src).Str("dstDigest", dstDigest.String()).
-				Str("dst", dst).Msg("unable to dedupe blob")
-			return err
-		}
-	} else {
-		if err := os.Rename(src, dst); err != nil {
-			is.log.Error().Err(err).Str("src", src).Str("dstDigest", dstDigest.String()).
-				Str("dst", dst).Msg("unable to finish blob")
-			return err
-		}
-	}
-
-	return nil
-}
-
-// FullBlobUpload handles a full blob upload, and no partial session is created.
-func (is *ImageStore) FullBlobUpload(repo string, body io.Reader, digest string) (string, int64, error) {
-	if err := is.InitRepo(repo); err != nil {
-		return "", -1, err
-	}
-
-	dstDigest, err := godigest.Parse(digest)
-	if err != nil {
-		is.log.Error().Err(err).Str("digest", digest).Msg("failed to parse digest")
-		return "", -1, errors.ErrBadBlobDigest
-	}
-
-	u, err := guuid.NewV4()
-	if err != nil {
-		return "", -1, err
-	}
-
-	uuid := u.String()
-
-	src := is.BlobUploadPath(repo, uuid)
-
-	f, err := os.Create(src)
-	if err != nil {
-		is.log.Error().Err(err).Str("blob", src).Msg("failed to open blob")
-		return "", -1, errors.ErrUploadNotFound
-	}
-
-	defer f.Close()
-
-	digester := sha256.New()
-	mw := io.MultiWriter(f, digester)
-	n, err := io.Copy(mw, body)
-
-	if err != nil {
-		return "", -1, err
-	}
-
-	srcDigest := godigest.NewDigestFromEncoded(godigest.SHA256, fmt.Sprintf("%x", digester.Sum(nil)))
-	if srcDigest != dstDigest {
-		is.log.Error().Str("srcDigest", srcDigest.String()).
-			Str("dstDigest", dstDigest.String()).Msg("actual digest not equal to expected digest")
-		return "", -1, errors.ErrBadBlobDigest
-	}
-
-	dir := path.Join(is.rootDir, repo, "blobs", dstDigest.Algorithm().String())
-
-	is.Lock()
-	defer is.Unlock()
-
-	_ = ensureDir(dir, is.log)
-	dst := is.BlobPath(repo, dstDigest)
-
-	if is.dedupe && is.cache != nil {
-		if err := is.DedupeBlob(src, dstDigest, dst); err != nil {
-			is.log.Error().Err(err).Str("src", src).Str("dstDigest", dstDigest.String()).
-				Str("dst", dst).Msg("unable to dedupe blob")
-			return "", -1, err
-		}
-	} else {
-		if err := os.Rename(src, dst); err != nil {
-			is.log.Error().Err(err).Str("src", src).Str("dstDigest", dstDigest.String()).
-				Str("dst", dst).Msg("unable to finish blob")
-			return "", -1, err
-		}
-	}
-
-	return uuid, n, nil
-}
-
-// nolint:interfacer
-func (is *ImageStore) DedupeBlob(src string, dstDigest godigest.Digest, dst string) error {
-retry:
-	is.log.Debug().Str("src", src).Str("dstDigest", dstDigest.String()).Str("dst", dst).Msg("dedupe: ENTER")
-
-	dstRecord, err := is.cache.GetBlob(dstDigest.String())
-
-	// nolint:goerr113
-	if err != nil && err != errors.ErrCacheMiss {
-		is.log.Error().Err(err).Str("blobPath", dst).Msg("dedupe: unable to lookup blob record")
-		return err
-	}
-
-	if dstRecord == "" {
-		// cache record doesn't exist, so first disk and cache entry for this digest
-		if err := is.cache.PutBlob(dstDigest.String(), dst); err != nil {
-			is.log.Error().Err(err).Str("blobPath", dst).Msg("dedupe: unable to insert blob record")
-
-			return err
-		}
-
-		// move the blob from uploads to final dest
-		if err := os.Rename(src, dst); err != nil {
-			is.log.Error().Err(err).Str("src", src).Str("dst", dst).Msg("dedupe: unable to rename blob")
-
-			return err
-		}
-
-		is.log.Debug().Str("src", src).Str("dst", dst).Msg("dedupe: rename")
-	} else {
-		// cache record exists, but due to GC and upgrades from older versions,
-		// disk content and cache records may go out of sync
-		dstRecord = path.Join(is.rootDir, dstRecord)
-
-		dstRecordFi, err := os.Stat(dstRecord)
-		if err != nil {
-			is.log.Error().Err(err).Str("blobPath", dstRecord).Msg("dedupe: unable to stat")
-			// the actual blob on disk may have been removed by GC, so sync the cache
-			if err := is.cache.DeleteBlob(dstDigest.String(), dstRecord); err != nil {
-				// nolint:lll
-				is.log.Error().Err(err).Str("dstDigest", dstDigest.String()).Str("dst", dst).Msg("dedupe: unable to delete blob record")
-
-				return err
-			}
-			goto retry
-		}
-
-		dstFi, err := os.Stat(dst)
-		if err != nil && !os.IsNotExist(err) {
-			is.log.Error().Err(err).Str("blobPath", dstRecord).Msg("dedupe: unable to stat")
-
-			return err
-		}
-
-		if !os.SameFile(dstFi, dstRecordFi) {
-			// blob lookup cache out of sync with actual disk contents
-			if err := os.Remove(dst); err != nil && !os.IsNotExist(err) {
-				is.log.Error().Err(err).Str("dst", dst).Msg("dedupe: unable to remove blob")
-				return err
-			}
-
-			is.log.Debug().Str("blobPath", dst).Msg("dedupe: creating hard link")
-
-			if err := os.Link(dstRecord, dst); err != nil {
-				is.log.Error().Err(err).Str("blobPath", dst).Str("link", dstRecord).Msg("dedupe: unable to hard link")
-
-				return err
-			}
-		}
-
-		if err := os.Remove(src); err != nil {
-			is.log.Error().Err(err).Str("src", src).Msg("dedupe: uname to remove blob")
-			return err
-		}
-		is.log.Debug().Str("src", src).Msg("dedupe: remove")
-	}
-
-	return nil
-}
-
-// DeleteBlobUpload deletes an existing blob upload that is currently in progress.
-func (is *ImageStore) DeleteBlobUpload(repo string, uuid string) error {
-	blobUploadPath := is.BlobUploadPath(repo, uuid)
-	if err := os.Remove(blobUploadPath); err != nil {
-		is.log.Error().Err(err).Str("blobUploadPath", blobUploadPath).Msg("error deleting blob upload")
-		return err
-	}
-
-	return nil
-}
-
-// BlobPath returns the repository path of a blob.
-func (is *ImageStore) BlobPath(repo string, digest godigest.Digest) string {
-	return path.Join(is.rootDir, repo, "blobs", digest.Algorithm().String(), digest.Encoded())
-}
-
-// CheckBlob verifies a blob and returns true if the blob is correct.
-func (is *ImageStore) CheckBlob(repo string, digest string) (bool, int64, error) {
-	d, err := godigest.Parse(digest)
-	if err != nil {
-		is.log.Error().Err(err).Str("digest", digest).Msg("failed to parse digest")
-		return false, -1, errors.ErrBadBlobDigest
-	}
-
-	blobPath := is.BlobPath(repo, d)
-
-	if is.dedupe && is.cache != nil {
-		is.Lock()
-		defer is.Unlock()
-	} else {
-		is.RLock()
-		defer is.RUnlock()
-	}
-
-	blobInfo, err := os.Stat(blobPath)
-	if err == nil {
-		is.log.Debug().Str("blob path", blobPath).Msg("blob path found")
-
-		return true, blobInfo.Size(), nil
-	}
-
-	is.log.Error().Err(err).Str("blob", blobPath).Msg("failed to stat blob")
-
-	// Check blobs in cache
-	dstRecord, err := is.checkCacheBlob(digest)
-	if err != nil {
-		is.log.Error().Err(err).Str("digest", digest).Msg("cache: not found")
-
-		return false, -1, errors.ErrBlobNotFound
-	}
-
-	// If found copy to location
-	blobSize, err := is.copyBlob(repo, blobPath, dstRecord)
-	if err != nil {
-		return false, -1, errors.ErrBlobNotFound
-	}
-
-	if err := is.cache.PutBlob(digest, blobPath); err != nil {
-		is.log.Error().Err(err).Str("blobPath", blobPath).Msg("dedupe: unable to insert blob record")
-
-		return false, -1, err
-	}
-
-	return true, blobSize, nil
-}
-
-func (is *ImageStore) checkCacheBlob(digest string) (string, error) {
-	if !is.dedupe || is.cache == nil {
-		return "", errors.ErrBlobNotFound
-	}
-
-	dstRecord, err := is.cache.GetBlob(digest)
-	if err != nil {
-		return "", err
-	}
-
-	dstRecord = path.Join(is.rootDir, dstRecord)
-
-	is.log.Debug().Str("digest", digest).Str("dstRecord", dstRecord).Msg("cache: found dedupe record")
-
-	return dstRecord, nil
-}
-
-func (is *ImageStore) copyBlob(repo string, blobPath string, dstRecord string) (int64, error) {
-	if err := is.initRepo(repo); err != nil {
-		is.log.Error().Err(err).Str("repo", repo).Msg("unable to initialize an empty repo")
-		return -1, err
-	}
-
-	_ = ensureDir(filepath.Dir(blobPath), is.log)
-
-	if err := os.Link(dstRecord, blobPath); err != nil {
-		is.log.Error().Err(err).Str("blobPath", blobPath).Str("link", dstRecord).Msg("dedupe: unable to hard link")
-
-		return -1, errors.ErrBlobNotFound
-	}
-
-	blobInfo, err := os.Stat(blobPath)
-	if err == nil {
-		return blobInfo.Size(), nil
-	}
-
-	return -1, errors.ErrBlobNotFound
-}
-
-// GetBlob returns a stream to read the blob.
-// FIXME: we should probably parse the manifest and use (digest, mediaType) as a
-// blob selector instead of directly downloading the blob.
-func (is *ImageStore) GetBlob(repo string, digest string, mediaType string) (io.Reader, int64, error) {
-	d, err := godigest.Parse(digest)
-	if err != nil {
-		is.log.Error().Err(err).Str("digest", digest).Msg("failed to parse digest")
-		return nil, -1, errors.ErrBadBlobDigest
-	}
-
-	blobPath := is.BlobPath(repo, d)
-
-	is.RLock()
-	defer is.RUnlock()
-
-	blobInfo, err := os.Stat(blobPath)
-	if err != nil {
-		is.log.Error().Err(err).Str("blob", blobPath).Msg("failed to stat blob")
-		return nil, -1, errors.ErrBlobNotFound
-	}
-
-	blobReader, err := os.Open(blobPath)
-	if err != nil {
-		is.log.Error().Err(err).Str("blob", blobPath).Msg("failed to open blob")
-		return nil, -1, err
-	}
-
-	return blobReader, blobInfo.Size(), nil
-}
-
-// DeleteBlob removes the blob from the repository.
-func (is *ImageStore) DeleteBlob(repo string, digest string) error {
-	d, err := godigest.Parse(digest)
-	if err != nil {
-		is.log.Error().Err(err).Str("digest", digest).Msg("failed to parse digest")
-		return errors.ErrBlobNotFound
-	}
-
-	blobPath := is.BlobPath(repo, d)
-
-	is.Lock()
-	defer is.Unlock()
-
-	_, err = os.Stat(blobPath)
-	if err != nil {
-		is.log.Error().Err(err).Str("blob", blobPath).Msg("failed to stat blob")
-		return errors.ErrBlobNotFound
-	}
-
-	if is.cache != nil {
-		if err := is.cache.DeleteBlob(digest, blobPath); err != nil {
-			is.log.Error().Err(err).Str("digest", digest).Str("blobPath", blobPath).Msg("unable to remove blob path from cache")
-			return err
-		}
-	}
-
-	if err := os.Remove(blobPath); err != nil {
-		is.log.Error().Err(err).Str("blobPath", blobPath).Msg("unable to remove blob path")
-		return err
-	}
-
-	return nil
-}
-
-// garbage collection
-
-// Scrub will clean up all unreferenced blobs.
-// TODO.
-func Scrub(dir string, fix bool) error {
-	return nil
-}
-
-// utility routines
-
-func CheckHardLink(srcFileName string, destFileName string) error {
-	return os.Link(srcFileName, destFileName)
-}
-
-func ValidateHardLink(rootDir string) error {
-	err := ioutil.WriteFile(path.Join(rootDir, "hardlinkcheck.txt"), //nolint: gosec
-		[]byte("check whether hardlinks work on filesystem"), 0644)
-	if err != nil {
-		return err
-	}
-
-	err = CheckHardLink(path.Join(rootDir, "hardlinkcheck.txt"), path.Join(rootDir, "duphardlinkcheck.txt"))
-	if err != nil {
-		// Remove hardlinkcheck.txt if hardlink fails
-		zerr := os.RemoveAll(path.Join(rootDir, "hardlinkcheck.txt"))
-		if zerr != nil {
-			return zerr
-		}
-
-		return err
-	}
-
-	err = os.RemoveAll(path.Join(rootDir, "hardlinkcheck.txt"))
-	if err != nil {
-		return err
-	}
-
-	return os.RemoveAll(path.Join(rootDir, "duphardlinkcheck.txt"))
-}
-
-func dirExists(d string) bool {
-	fi, err := os.Stat(d)
-	if err != nil && os.IsNotExist(err) {
-		return false
-	}
-
-	if !fi.IsDir() {
-		return false
-	}
-
-	return true
-}
-
-func ensureDir(dir string, log zerolog.Logger) error {
-	if err := os.MkdirAll(dir, 0755); err != nil {
-		log.Error().Err(err).Str("dir", dir).Msg("unable to create dir")
-
-		return err
-	}
-
-	return nil
-}
-
-func ifOlderThan(is *ImageStore, repo string, delay time.Duration) casext.GCPolicy {
-	return func(ctx context.Context, digest godigest.Digest) (bool, error) {
-		blobPath := is.BlobPath(repo, digest)
-		fi, err := os.Stat(blobPath)
-
-		if err != nil {
-			return false, err
-		}
-
-		if fi.ModTime().Add(delay).After(time.Now()) {
-			return false, nil
-		}
-
-		is.log.Info().Str("digest", digest.String()).Str("blobPath", blobPath).Msg("perform GC on blob")
-
-		return true, nil
-	}
-=======
 	"github.com/opencontainers/go-digest"
 )
 
@@ -1329,5 +36,4 @@
 	DeleteBlob(repo string, digest string) error
 	GetIndexContent(repo string) ([]byte, error)
 	GetBlobContent(repo, digest string) ([]byte, error)
->>>>>>> 7d077eaf
 }