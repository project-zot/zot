--- conflicted
+++ resolved
@@ -838,13 +838,9 @@
 			panic(err)
 		}
 		defer os.RemoveAll(dir)
-<<<<<<< HEAD
 		log := log.Logger{Logger: zerolog.New(os.Stdout)}
 		metrics := monitoring.NewMetricsServer(false, log)
-		il = storage.NewImageStore(dir, true, true, log, metrics)
-=======
-		il := storage.NewImageStore(dir, true, true, log.Logger{Logger: zerolog.New(os.Stdout)})
->>>>>>> 7d077eaf
+		il := storage.NewImageStore(dir, true, true, log, metrics)
 		So(il, ShouldNotBeNil)
 		So(il.InitRepo("test"), ShouldBeNil)
 		So(os.Remove(path.Join(dir, "test", "index.json")), ShouldBeNil)
@@ -867,13 +863,9 @@
 			panic(err)
 		}
 		defer os.RemoveAll(dir)
-<<<<<<< HEAD
 		log := log.Logger{Logger: zerolog.New(os.Stdout)}
 		metrics := monitoring.NewMetricsServer(false, log)
-		il = storage.NewImageStore(dir, true, true, log, metrics)
-=======
-		il := storage.NewImageStore(dir, true, true, log.Logger{Logger: zerolog.New(os.Stdout)})
->>>>>>> 7d077eaf
+		il := storage.NewImageStore(dir, true, true, log, metrics)
 		So(il, ShouldNotBeNil)
 		So(il.InitRepo("test"), ShouldBeNil)
 		So(os.Chmod(path.Join(dir, "test", "index.json"), 0000), ShouldBeNil)
@@ -889,8 +881,6 @@
 		So(err, ShouldNotBeNil)
 	})
 
-<<<<<<< HEAD
-=======
 	Convey("Invalid new blob upload", t, func(c C) {
 		dir, err := ioutil.TempDir("", "oci-repo-test")
 		if err != nil {
@@ -898,7 +888,9 @@
 		}
 		defer os.RemoveAll(dir)
 
-		il := storage.NewImageStore(dir, true, true, log.Logger{Logger: zerolog.New(os.Stdout)})
+		log := log.Logger{Logger: zerolog.New(os.Stdout)}
+		metrics := monitoring.NewMetricsServer(false, log)
+		il := storage.NewImageStore(dir, true, true, log, metrics)
 		So(il, ShouldNotBeNil)
 		So(il.InitRepo("test"), ShouldBeNil)
 
@@ -931,7 +923,6 @@
 		So(err, ShouldNotBeNil)
 	})
 
->>>>>>> 7d077eaf
 	Convey("Invalid dedupe scenarios", t, func() {
 		dir, err := ioutil.TempDir("", "oci-repo-test")
 		if err != nil {
