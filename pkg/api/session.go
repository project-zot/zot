package api

import (
	"encoding/base64"
	"net/http"
	"strconv"
	"strings"
	"time"

	"github.com/didip/tollbooth/v6"
	"github.com/gorilla/mux"

	"zotregistry.dev/zot/pkg/extensions/monitoring"
	"zotregistry.dev/zot/pkg/log"
)

type statusWriter struct {
	http.ResponseWriter
	status int
	length int
}

func (w *statusWriter) WriteHeader(status int) {
	w.status = status
	w.ResponseWriter.WriteHeader(status)
}

func (w *statusWriter) Write(b []byte) (int, error) {
	if w.status == 0 {
		w.status = http.StatusOK
	}

	n, err := w.ResponseWriter.Write(b)
	w.length += n

	return n, err
}

// RateLimiter limits handling of incoming requests.
func RateLimiter(ctlr *Controller, rate int) mux.MiddlewareFunc {
	ctlr.Log.Info().Int("rate", rate).Msg("ratelimiter enabled")

	limiter := tollbooth.NewLimiter(float64(rate), nil)
	limiter.SetMessage(http.StatusText(http.StatusTooManyRequests)).
		SetStatusCode(http.StatusTooManyRequests).
		SetOnLimitReached(nil)

	return func(next http.Handler) http.Handler {
		return tollbooth.LimitHandler(limiter, next)
	}
}

// MethodRateLimiter limits handling of incoming requests.
func MethodRateLimiter(ctlr *Controller, method string, rate int) mux.MiddlewareFunc {
	ctlr.Log.Info().Str("method", method).Int("rate", rate).Msg("per-method ratelimiter enabled")

	limiter := tollbooth.NewLimiter(float64(rate), nil)
	limiter.SetMethods([]string{method}).
		SetMessage(http.StatusText(http.StatusTooManyRequests)).
		SetStatusCode(http.StatusTooManyRequests).
		SetOnLimitReached(nil)

	return func(next http.Handler) http.Handler {
		return tollbooth.LimitHandler(limiter, next)
	}
}

// SessionLogger logs session details.
func SessionLogger(ctlr *Controller) mux.MiddlewareFunc {
	logger := ctlr.Log.With().Str("module", "http").Logger()

	return func(next http.Handler) http.Handler {
		return http.HandlerFunc(func(response http.ResponseWriter, request *http.Request) {
			// Start timer
			start := time.Now()
			path := request.URL.Path
			raw := request.URL.RawQuery

			stwr := statusWriter{ResponseWriter: response}

			// Process request
			next.ServeHTTP(&stwr, request)

			// Stop timer
			end := time.Now()
			latency := end.Sub(start)
			latency = latency.Truncate(time.Second)

			clientIP := request.RemoteAddr
			method := request.Method
			headers := map[string][]string{}
<<<<<<< HEAD
			log := logger.Info() //nolint:zerologlint

=======
			log := logger.Info() //nolint: zerologlint // false positive, the Msg call is below
>>>>>>> 7d87558b
			for key, value := range request.Header {
				if key == "Authorization" { // anonymize from logs
					s := strings.SplitN(value[0], " ", 2) //nolint:mnd
					if len(s) == 2 && strings.EqualFold(s[0], "basic") {
						b, err := base64.StdEncoding.DecodeString(s[1])
						if err == nil {
							pair := strings.SplitN(string(b), ":", 2) //nolint:mnd
							//nolint:mnd
							if len(pair) == 2 {
								log = log.Str("username", pair[0])
							}
						}
					}

					value = []string{"******"}
				}

				headers[key] = value
			}

			statusCode := stwr.status
			bodySize := stwr.length

			if raw != "" {
				path = path + "?" + raw
			}

			if path != "/metrics" {
				// In order to test metrics feture,the instrumentation related to node exporter
				// should be handled by node exporter itself (ex: latency)
				monitoring.IncHTTPConnRequests(ctlr.Metrics, method, strconv.Itoa(statusCode))
				monitoring.ObserveHTTPRepoLatency(ctlr.Metrics, path, latency)     // summary
				monitoring.ObserveHTTPMethodLatency(ctlr.Metrics, method, latency) // histogram
			}

			log.Str("component", "session").
				Str("clientIP", clientIP).
				Str("method", method).
				Str("path", path).
				Int("statusCode", statusCode).
				Str("latency", latency.String()).
				Int("bodySize", bodySize).
				Interface("headers", headers).
				Msg("HTTP API")
		})
	}
}

func SessionAuditLogger(audit *log.Logger) mux.MiddlewareFunc {
	return func(next http.Handler) http.Handler {
		return http.HandlerFunc(func(response http.ResponseWriter, request *http.Request) {
			path := request.URL.Path
			raw := request.URL.RawQuery

			statusWr := statusWriter{ResponseWriter: response}

			// Process request
			next.ServeHTTP(&statusWr, request)

			clientIP := request.RemoteAddr
			method := request.Method
			username := ""

			for key, value := range request.Header {
				if key == "Authorization" { // anonymize from logs
					s := strings.SplitN(value[0], " ", 2) //nolint:mnd
					if len(s) == 2 && strings.EqualFold(s[0], "basic") {
						b, err := base64.StdEncoding.DecodeString(s[1])
						if err == nil {
							pair := strings.SplitN(string(b), ":", 2) //nolint:mnd
							if len(pair) == 2 {                       //nolint:mnd
								username = pair[0]
							}
						}
					}
				}
			}

			statusCode := statusWr.status

			if raw != "" {
				path = path + "?" + raw
			}

			if (method == http.MethodPost || method == http.MethodPut ||
				method == http.MethodPatch || method == http.MethodDelete) &&
				(statusCode == http.StatusOK || statusCode == http.StatusCreated || statusCode == http.StatusAccepted) {
				audit.Info().
					Str("component", "session").
					Str("clientIP", clientIP).
					Str("subject", username).
					Str("action", method).
					Str("object", path).
					Int("status", statusCode).
					Msg("HTTP API Audit")
			}
		})
	}
}<|MERGE_RESOLUTION|>--- conflicted
+++ resolved
@@ -89,12 +89,8 @@
 			clientIP := request.RemoteAddr
 			method := request.Method
 			headers := map[string][]string{}
-<<<<<<< HEAD
-			log := logger.Info() //nolint:zerologlint
-
-=======
 			log := logger.Info() //nolint: zerologlint // false positive, the Msg call is below
->>>>>>> 7d87558b
+      
 			for key, value := range request.Header {
 				if key == "Authorization" { // anonymize from logs
 					s := strings.SplitN(value[0], " ", 2) //nolint:mnd
