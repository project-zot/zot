--- conflicted
+++ resolved
@@ -3,22 +3,15 @@
 
 import (
 	"encoding/json"
-<<<<<<< HEAD
-	"io/ioutil"
-	"os"
-	"path"
-	"strings"
-	"time"
-=======
 	"path"
 	"strings"
 	"time"
 
 	goerrors "errors"
->>>>>>> 7d077eaf
 
 	"github.com/anuvu/zot/errors"
 	"github.com/anuvu/zot/pkg/log"
+	"github.com/anuvu/zot/pkg/storage"
 	v1 "github.com/google/go-containerregistry/pkg/v1"
 	"github.com/google/go-containerregistry/pkg/v1/types"
 	godigest "github.com/opencontainers/go-digest"
@@ -27,24 +20,19 @@
 
 // OciLayoutInfo ...
 type OciLayoutUtils struct {
-	Log log.Logger
+	Log             log.Logger
+	StoreController storage.StoreController
 }
 
 // NewOciLayoutUtils initializes a new OciLayoutUtils object.
-func NewOciLayoutUtils(log log.Logger) *OciLayoutUtils {
-	return &OciLayoutUtils{Log: log}
+func NewOciLayoutUtils(storeController storage.StoreController, log log.Logger) *OciLayoutUtils {
+	return &OciLayoutUtils{Log: log, StoreController: storeController}
 }
 
 // Below method will return image path including root dir, root dir is determined by splitting.
-<<<<<<< HEAD
-
-func (olu OciLayoutUtils) GetImageManifests(imagePath string) ([]ispec.Descriptor, error) {
-	buf, err := ioutil.ReadFile(path.Join(imagePath, "index.json"))
-=======
 func (olu OciLayoutUtils) GetImageManifests(image string) ([]ispec.Descriptor, error) {
 	imageStore := olu.StoreController.GetImageStore(image)
 	buf, err := imageStore.GetIndexContent(image)
->>>>>>> 7d077eaf
 
 	if err != nil {
 		if goerrors.Is(errors.ErrRepoNotFound, err) {
@@ -112,24 +100,10 @@
 	return imageInfo, err
 }
 
-<<<<<<< HEAD
-func (olu OciLayoutUtils) IsValidImageFormat(imagePath string) (bool, error) {
-	imageDir, inputTag := GetImageDirAndTag(imagePath)
-
-	if !DirExists(imageDir) {
-		olu.Log.Error().Msg("image directory doesn't exist")
-
-		return false, errors.ErrRepoNotFound
-	}
-
-	manifests, err := olu.GetImageManifests(imageDir)
-
-=======
 func (olu OciLayoutUtils) IsValidImageFormat(image string) (bool, error) {
 	imageDir, inputTag := GetImageDirAndTag(image)
 
 	manifests, err := olu.GetImageManifests(imageDir)
->>>>>>> 7d077eaf
 	if err != nil {
 		return false, err
 	}
@@ -140,7 +114,6 @@
 		if ok && inputTag != "" && tag != inputTag {
 			continue
 		}
-<<<<<<< HEAD
 
 		blobManifest, err := olu.GetImageBlobManifest(imageDir, m.Digest)
 		if err != nil {
@@ -207,74 +180,6 @@
 	}
 
 	return tagsInfo, nil
-=======
-
-		blobManifest, err := olu.GetImageBlobManifest(imageDir, m.Digest)
-		if err != nil {
-			return false, err
-		}
-
-		imageLayers := blobManifest.Layers
-
-		for _, imageLayer := range imageLayers {
-			switch imageLayer.MediaType {
-			case types.OCILayer, types.DockerLayer:
-				return true, nil
-
-			default:
-				olu.Log.Debug().Msg("image media type not supported for scanning")
-				return false, errors.ErrScanNotSupported
-			}
-		}
-	}
-
-	return false, nil
->>>>>>> 7d077eaf
-}
-
-// GetImageTagsWithTimestamp returns a list of image tags with timestamp available in the specified repository.
-func (olu OciLayoutUtils) GetImageTagsWithTimestamp(repo string) ([]TagInfo, error) {
-	tagsInfo := make([]TagInfo, 0)
-
-	manifests, err := olu.GetImageManifests(repo)
-	if err != nil {
-		olu.Log.Error().Err(err).Msg("unable to read image manifests")
-
-		return tagsInfo, err
-	}
-
-	for _, manifest := range manifests {
-		digest := manifest.Digest
-
-		v, ok := manifest.Annotations[ispec.AnnotationRefName]
-		if ok {
-			imageBlobManifest, err := olu.GetImageBlobManifest(repo, digest)
-			if err != nil {
-				olu.Log.Error().Err(err).Msg("unable to read image blob manifest")
-
-				return tagsInfo, err
-			}
-
-			imageInfo, err := olu.GetImageInfo(repo, imageBlobManifest.Config.Digest)
-			if err != nil {
-				olu.Log.Error().Err(err).Msg("unable to read image info")
-
-				return tagsInfo, err
-			}
-
-			var timeStamp time.Time
-
-			if len(imageInfo.History) != 0 {
-				timeStamp = *imageInfo.History[0].Created
-			} else {
-				timeStamp = time.Time{}
-			}
-
-			tagsInfo = append(tagsInfo, TagInfo{Name: v, Timestamp: timeStamp, Digest: digest.String()})
-		}
-	}
-
-	return tagsInfo, nil
 }
 
 func GetImageDirAndTag(imageName string) (string, string) {
