--- conflicted
+++ resolved
@@ -5,7 +5,7 @@
 import (
 	"context"
 	"fmt"
-	"path"
+	v1 "github.com/google/go-containerregistry/pkg/v1"
 	"strconv"
 	"strings"
 
@@ -24,6 +24,7 @@
 	cveInfo         *cveinfo.CveInfo
 	storeController storage.StoreController
 	digestInfo      *digestinfo.DigestInfo
+	log             log.Logger
 }
 
 // Query ...
@@ -41,15 +42,21 @@
 }
 
 // GetResolverConfig ...
-func GetResolverConfig(log log.Logger, storeController storage.StoreController) Config {
-	cveInfo, err := cveinfo.GetCVEInfo(storeController, log)
-	if err != nil {
-		panic(err)
+func GetResolverConfig(log log.Logger, storeController storage.StoreController, enableCVE bool) Config {
+	var cveInfo *cveinfo.CveInfo
+
+	var err error
+
+	if enableCVE {
+		cveInfo, err = cveinfo.GetCVEInfo(storeController, log)
+		if err != nil {
+			panic(err)
+		}
 	}
 
 	digestInfo := digestinfo.NewDigestInfo(log)
 
-	resConfig := &Resolver{cveInfo: cveInfo, storeController: storeController, digestInfo: digestInfo}
+	resConfig := &Resolver{cveInfo: cveInfo, storeController: storeController, digestInfo: digestInfo, log: log}
 
 	return Config{
 		Resolvers: resConfig, Directives: DirectiveRoot{},
@@ -60,22 +67,18 @@
 func (r *queryResolver) CVEListForImage(ctx context.Context, image string) (*CVEResultForImage, error) {
 	trivyConfig := r.cveInfo.GetTrivyConfig(image)
 
-	r.cveInfo.Log.Info().Str("image", image).Msg("scanning image")
-
-<<<<<<< HEAD
-	isValidImage, err := r.cveInfo.LayoutUtils.IsValidImageFormat(trivyConfig.TrivyConfig.Input)
-=======
-	isValidImage, err := r.cveInfo.IsValidImageFormat(image)
->>>>>>> 3c643e0c
+	r.log.Info().Str("image", image).Msg("scanning image")
+
+	isValidImage, err := r.cveInfo.LayoutUtils.IsValidImageFormat(r.storeController, image)
 	if !isValidImage {
-		r.cveInfo.Log.Debug().Str("image", image).Msg("image media type not supported for scanning")
+		r.log.Debug().Str("image", image).Msg("image media type not supported for scanning")
 
 		return &CVEResultForImage{}, err
 	}
 
 	cveResults, err := cveinfo.ScanImage(trivyConfig)
 	if err != nil {
-		r.cveInfo.Log.Error().Err(err).Msg("unable to scan image repository")
+		r.log.Error().Err(err).Msg("unable to scan image repository")
 
 		return &CVEResultForImage{}, err
 	}
@@ -147,10 +150,10 @@
 	return &CVEResultForImage{Tag: &copyImgTag, CVEList: cveids}, nil
 }
 
-func (r *queryResolver) ImageListForCve(ctx context.Context, id string) ([]*ImgResultForCve, error) {
-	finalCveResult := []*ImgResultForCve{}
-
-	r.cveInfo.Log.Info().Msg("extracting repositories")
+func (r *queryResolver) ImageListForCve(ctx context.Context, id string) ([]*ImageInfo, error) {
+	finalCveResult := []*ImageInfo{}
+
+	r.log.Info().Msg("extracting repositories")
 
 	defaultStore := r.storeController.DefaultStore
 
@@ -158,16 +161,16 @@
 
 	repoList, err := defaultStore.GetRepositories()
 	if err != nil {
-		r.cveInfo.Log.Error().Err(err).Msg("unable to search repositories")
+		r.log.Error().Err(err).Msg("unable to search repositories")
 
 		return finalCveResult, err
 	}
 
-	r.cveInfo.Log.Info().Msg("scanning each global repository")
-
-	cveResult, err := r.getImageListForCVE(repoList, id, defaultStore, defaultTrivyConfig)
-	if err != nil {
-		r.cveInfo.Log.Error().Err(err).Msg("error getting cve list for global repositories")
+	r.log.Info().Msg("scanning each global repository")
+
+	cveResult, err := r.getImageListForCVE(repoList, id, defaultTrivyConfig)
+	if err != nil {
+		r.log.Error().Err(err).Msg("error getting cve list for global repositories")
 
 		return finalCveResult, err
 	}
@@ -178,16 +181,16 @@
 	for route, store := range subStore {
 		subRepoList, err := store.GetRepositories()
 		if err != nil {
-			r.cveInfo.Log.Error().Err(err).Msg("unable to search repositories")
+			r.log.Error().Err(err).Msg("unable to search repositories")
 
 			return cveResult, err
 		}
 
 		subTrivyConfig := r.cveInfo.CveTrivyController.SubCveConfig[route]
 
-		subCveResult, err := r.getImageListForCVE(subRepoList, id, store, subTrivyConfig)
-		if err != nil {
-			r.cveInfo.Log.Error().Err(err).Msg("unable to get cve result for sub repositories")
+		subCveResult, err := r.getImageListForCVE(subRepoList, id, subTrivyConfig)
+		if err != nil {
+			r.log.Error().Err(err).Msg("unable to get cve result for sub repositories")
 
 			return finalCveResult, err
 		}
@@ -198,48 +201,44 @@
 	return finalCveResult, nil
 }
 
-func (r *queryResolver) getImageListForCVE(repoList []string, id string, imgStore storage.ImageStore,
-	trivyConfig *config.Config) ([]*ImgResultForCve, error) {
-	cveResult := []*ImgResultForCve{}
+func (r *queryResolver) getImageListForCVE(repoList []string, id string, trivyConfig *config.Config) ([]*ImageInfo, error) {
+	cveResult := []*ImageInfo{}
 
 	for _, repo := range repoList {
-		r.cveInfo.Log.Info().Str("repo", repo).Msg("extracting list of tags available in image repo")
-
-		name := repo
-
-		tags, err := r.cveInfo.GetImageListForCVE(repo, id, imgStore, trivyConfig)
-		if err != nil {
-			r.cveInfo.Log.Error().Err(err).Msg("error getting tag")
+		r.log.Info().Str("repo", repo).Msg("extracting list of tags available in image repo")
+		imageListByCVE, err := r.cveInfo.GetImageListForCVE(r.storeController, repo, id, trivyConfig)
+		if err != nil {
+			r.log.Error().Err(err).Msg("error getting tag")
 
 			return cveResult, err
 		}
 
-		if len(tags) != 0 {
-			cveResult = append(cveResult, &ImgResultForCve{Name: &name, Tags: tags})
+		for _, imageByCVE := range imageListByCVE {
+			cveResult = append(cveResult, buildImageInfo(repo, imageByCVE.TagName, imageByCVE.TagDigest, imageByCVE.ImageManifest))
 		}
 	}
 
 	return cveResult, nil
 }
 
-func (r *queryResolver) ImageListWithCVEFixed(ctx context.Context, id string, image string) (*ImgResultForFixedCve, error) { // nolint: lll
-	imgResultForFixedCVE := &ImgResultForFixedCve{}
-
-	r.cveInfo.Log.Info().Str("image", image).Msg("retrieving image repo path")
-
-	imagePath := common.GetImageRepoPath(image, r.storeController)
-
-	r.cveInfo.Log.Info().Str("image", image).Msg("retrieving trivy config")
+func (r *queryResolver) TagListForCve(ctx context.Context, id string, image string, getFixed *bool) ([]*ImageInfo, error) { // nolint: lll
+	tagListForCVE := []*ImageInfo{}
+
+	r.log.Info().Str("image", image).Msg("retrieving image repo path")
+
+	imagePath := common.GetImageRepoPath(r.storeController, image)
+
+	r.log.Info().Str("image", image).Msg("retrieving trivy config")
 
 	trivyConfig := r.cveInfo.GetTrivyConfig(image)
 
-	r.cveInfo.Log.Info().Str("image", image).Msg("extracting list of tags available in image")
-
-	tagsInfo, err := r.cveInfo.LayoutUtils.GetImageTagsWithTimestamp(imagePath)
-	if err != nil {
-		r.cveInfo.Log.Error().Err(err).Msg("unable to read image tags")
-
-		return imgResultForFixedCVE, err
+	r.log.Info().Str("image", image).Msg("extracting list of tags available in image")
+
+	tagsInfo, err := r.cveInfo.LayoutUtils.GetImageTagsWithTimestamp(r.storeController, image)
+	if err != nil {
+		r.log.Error().Err(err).Msg("unable to read image tags")
+
+		return tagListForCVE, err
 	}
 
 	infectedTags := make([]common.TagInfo, 0)
@@ -249,13 +248,9 @@
 	for _, tag := range tagsInfo {
 		trivyConfig.TrivyConfig.Input = fmt.Sprintf("%s:%s", imagePath, tag.Name)
 
-<<<<<<< HEAD
-		isValidImage, _ := r.cveInfo.LayoutUtils.IsValidImageFormat(trivyConfig.TrivyConfig.Input)
-=======
-		isValidImage, _ := r.cveInfo.IsValidImageFormat(fmt.Sprintf("%s:%s", image, tag.Name))
->>>>>>> 3c643e0c
+		isValidImage, _ := r.cveInfo.LayoutUtils.IsValidImageFormat(r.storeController, fmt.Sprintf("%s:%s", image, tag.Name))
 		if !isValidImage {
-			r.cveInfo.Log.Debug().Str("image",
+			r.log.Debug().Str("image",
 				fmt.Sprintf("%s:%s", image, tag.Name)).
 				Msg("image media type not supported for scanning, adding as an infected image")
 
@@ -264,11 +259,11 @@
 			continue
 		}
 
-		r.cveInfo.Log.Info().Str("image", fmt.Sprintf("%s:%s", image, tag.Name)).Msg("scanning image")
+		r.log.Info().Str("image", fmt.Sprintf("%s:%s", image, tag.Name)).Msg("scanning image")
 
 		results, err := cveinfo.ScanImage(trivyConfig)
 		if err != nil {
-			r.cveInfo.Log.Error().Err(err).
+			r.log.Error().Err(err).
 				Str("image", fmt.Sprintf("%s:%s", image, tag.Name)).Msg("unable to scan image")
 
 			continue
@@ -291,46 +286,53 @@
 		}
 	}
 
-	var finalTagList []*TagInfo
-
 	if len(infectedTags) != 0 {
-		r.cveInfo.Log.Info().Msg("comparing fixed tags timestamp")
-
-		fixedTags := common.GetFixedTags(tagsInfo, infectedTags)
-
-		finalTagList = getGraphqlCompatibleTags(fixedTags)
+		r.log.Info().Msg("comparing fixed tags timestamp")
+
+		if getFixed != nil && *getFixed {
+			tagsInfo = common.GetFixedTags(tagsInfo, infectedTags)
+		}
 	} else {
-		r.cveInfo.Log.Info().Str("image", image).Str("cve-id", id).Msg("image does not contain any tag that have given cve")
-
-		finalTagList = getGraphqlCompatibleTags(tagsInfo)
-	}
-
-	imgResultForFixedCVE = &ImgResultForFixedCve{Tags: finalTagList}
-
-	return imgResultForFixedCVE, nil
-}
-
-func (r *queryResolver) ImageListForDigest(ctx context.Context, id string) ([]*ImgResultForDigest, error) {
-	imgResultForDigest := []*ImgResultForDigest{}
-
-	r.digestInfo.Log.Info().Msg("extracting repositories")
+		r.log.Info().Str("image", image).Str("cve-id", id).Msg("image does not contain any tag that have given cve")
+	}
+
+	for _, tag := range tagsInfo {
+		digest := godigest.Digest(tag.Digest)
+		manifest, err := r.cveInfo.LayoutUtils.GetImageBlobManifest(r.storeController, image, digest)
+		if err != nil {
+			r.log.Error().Err(err).Msg("extension api: error reading manifest")
+
+			return []*ImageInfo{}, err
+		}
+
+		imageInfo := buildImageInfo(image, tag.Name, digest, manifest)
+		tagListForCVE = append(tagListForCVE, imageInfo)
+	}
+
+	return tagListForCVE, nil
+}
+
+func (r *queryResolver) ImageListForDigest(ctx context.Context, digest string) ([]*ImageInfo, error) {
+	imgResultForDigest := []*ImageInfo{}
+
+	r.log.Info().Msg("extracting repositories")
 
 	defaultStore := r.storeController.DefaultStore
 
 	repoList, err := defaultStore.GetRepositories()
 	if err != nil {
-		r.digestInfo.Log.Error().Err(err).Msg("unable to search repositories")
+		r.log.Error().Err(err).Msg("unable to search repositories")
 
 		return imgResultForDigest, err
 	}
 
-	r.digestInfo.Log.Info().Msg("scanning each global repository")
+	r.log.Info().Msg("scanning each global repository")
 
 	rootDir := defaultStore.RootDir()
 
-	partialImgResultForDigest, err := r.getImageListForDigest(rootDir, repoList, id)
-	if err != nil {
-		r.cveInfo.Log.Error().Err(err).Msg("unable to get image and tag list for global repositories")
+	partialImgResultForDigest, err := r.getImageListForDigest(rootDir, repoList, digest)
+	if err != nil {
+		r.log.Error().Err(err).Msg("unable to get image and tag list for global repositories")
 
 		return imgResultForDigest, err
 	}
@@ -343,14 +345,14 @@
 
 		subRepoList, err := store.GetRepositories()
 		if err != nil {
-			r.cveInfo.Log.Error().Err(err).Msg("unable to search sub-repositories")
+			r.log.Error().Err(err).Msg("unable to search sub-repositories")
 
 			return imgResultForDigest, err
 		}
 
-		partialImgResultForDigest, err = r.getImageListForDigest(rootDir, subRepoList, id)
-		if err != nil {
-			r.cveInfo.Log.Error().Err(err).Msg("unable to get image and tag list for sub-repositories")
+		partialImgResultForDigest, err = r.getImageListForDigest(rootDir, subRepoList, digest)
+		if err != nil {
+			r.log.Error().Err(err).Msg("unable to get image and tag list for sub-repositories")
 
 			return imgResultForDigest, err
 		}
@@ -362,26 +364,23 @@
 }
 
 func (r *queryResolver) getImageListForDigest(rootDir string, repoList []string,
-	digest string) ([]*ImgResultForDigest, error) {
-	imgResultForDigest := []*ImgResultForDigest{}
+	digest string) ([]*ImageInfo, error) {
+	imgResultForDigest := []*ImageInfo{}
 
 	var errResult error
 
 	for _, repo := range repoList {
-		r.digestInfo.Log.Info().Str("repo", repo).Msg("filtering list of tags in image repo by digest")
-
-		tags, err := r.digestInfo.GetImageTagsByDigest(path.Join(rootDir, repo), digest)
-		if err != nil {
-			r.digestInfo.Log.Error().Err(err).Msg("unable to get filtered list of image tags")
-			errResult = err
-
-			continue
-		}
-
-		if len(tags) != 0 {
-			name := repo
-
-			imgResultForDigest = append(imgResultForDigest, &ImgResultForDigest{Name: &name, Tags: tags})
+		r.log.Info().Str("repo", repo).Msg("filtering list of tags in image repo by digest")
+
+		repoInfoByDigest, err := r.digestInfo.GetRepoInfoByDigest(r.storeController, repo, digest)
+		if err != nil {
+			r.log.Error().Err(err).Msg("unable to get filtered list of image tags")
+			return []*ImageInfo{}, err
+		}
+
+		for _, imageInfo := range repoInfoByDigest {
+			imageInfo := buildImageInfo(repo, imageInfo.TagName, imageInfo.TagDigest, imageInfo.ImageManifest)
+			imgResultForDigest = append(imgResultForDigest, imageInfo)
 		}
 	}
 
@@ -389,7 +388,7 @@
 }
 
 func (r *queryResolver) ImageListWithLatestTag(ctx context.Context) ([]*ImageInfo, error) {
-	r.cveInfo.Log.Info().Msg("extension api: finding image list")
+	r.log.Info().Msg("extension api: finding image list")
 
 	imageList := make([]*ImageInfo, 0)
 
@@ -397,7 +396,7 @@
 
 	dsImageList, err := r.getImageListWithLatestTag(defaultStore)
 	if err != nil {
-		r.cveInfo.Log.Error().Err(err).Msg("extension api: error extracting default store image list")
+		r.log.Error().Err(err).Msg("extension api: error extracting default store image list")
 
 		return imageList, err
 	}
@@ -411,7 +410,7 @@
 	for _, store := range subStore {
 		ssImageList, err := r.getImageListWithLatestTag(store)
 		if err != nil {
-			r.cveInfo.Log.Error().Err(err).Msg("extension api: error extracting default store image list")
+			r.log.Error().Err(err).Msg("extension api: error extracting default store image list")
 
 			return imageList, err
 		}
@@ -424,32 +423,32 @@
 	return imageList, nil
 }
 
-func (r *queryResolver) getImageListWithLatestTag(store *storage.ImageStore) ([]*ImageInfo, error) {
+func (r *queryResolver) getImageListWithLatestTag(store storage.ImageStore) ([]*ImageInfo, error) {
 	results := make([]*ImageInfo, 0)
 
 	repoList, err := store.GetRepositories()
 	if err != nil {
-		r.cveInfo.Log.Error().Err(err).Msg("extension api: error extracting repositories list")
+		r.log.Error().Err(err).Msg("extension api: error extracting repositories list")
 
 		return results, err
 	}
 
 	if len(repoList) == 0 {
-		r.cveInfo.Log.Info().Msg("no repositories found")
-	}
-
-	dir := store.RootDir()
+		r.log.Info().Msg("no repositories found")
+	}
+
+	layoutUtils := common.NewOciLayoutUtils(r.log)
 
 	for _, repo := range repoList {
-		tagsInfo, err := r.cveInfo.LayoutUtils.GetImageTagsWithTimestamp(path.Join(dir, repo))
-		if err != nil {
-			r.cveInfo.Log.Error().Err(err).Msg("extension api: error getting tag timestamp info")
+		tagsInfo, err := layoutUtils.GetImageTagsWithTimestamp(r.storeController, repo)
+		if err != nil {
+			r.log.Error().Err(err).Msg("extension api: error getting tag timestamp info")
 
 			return results, err
 		}
 
 		if len(tagsInfo) == 0 {
-			r.cveInfo.Log.Info().Str("no tagsinfo found for repo", repo).Msg(" continuing traversing")
+			r.log.Info().Str("no tagsinfo found for repo", repo).Msg(" continuing traversing")
 
 			continue
 		}
@@ -458,9 +457,9 @@
 
 		digest := godigest.Digest(latestTag.Digest)
 
-		manifest, err := r.cveInfo.LayoutUtils.GetImageBlobManifest(path.Join(dir, repo), digest)
-		if err != nil {
-			r.cveInfo.Log.Error().Err(err).Msg("extension api: error reading manifest")
+		manifest, err := layoutUtils.GetImageBlobManifest(r.storeController, repo, digest)
+		if err != nil {
+			r.log.Error().Err(err).Msg("extension api: error reading manifest")
 
 			return results, err
 		}
@@ -469,9 +468,9 @@
 
 		name := repo
 
-		imageConfig, err := r.cveInfo.LayoutUtils.GetImageInfo(path.Join(dir, repo), manifest.Config.Digest)
-		if err != nil {
-			r.cveInfo.Log.Error().Err(err).Msg("extension api: error reading image config")
+		imageConfig, err := layoutUtils.GetImageInfo(r.storeController, repo, manifest.Config.Digest)
+		if err != nil {
+			r.log.Error().Err(err).Msg("extension api: error reading image config")
 
 			return results, err
 		}
@@ -501,29 +500,16 @@
 	return results, nil
 }
 
-func getGraphqlCompatibleTags(fixedTags []common.TagInfo) []*TagInfo {
-	finalTagList := make([]*TagInfo, 0)
-
-	for _, tag := range fixedTags {
-		fixTag := tag
-
-		finalTagList = append(finalTagList,
-			&TagInfo{Name: &fixTag.Name, Digest: &fixTag.Digest, Timestamp: &fixTag.Timestamp})
-	}
-
-	return finalTagList
-}
-
-func (r *queryResolver) ImageList(ctx context.Context) ([]*ImageInfo, error) {
-	r.cveInfo.Log.Info().Msg("extension api: getting a list of all images")
+func (r *queryResolver) ImageList(ctx context.Context, imageName *string) ([]*ImageInfo, error) {
+	r.log.Info().Msg("extension api: getting a list of all images")
 
 	imageList := make([]*ImageInfo, 0)
 
 	defaultStore := r.storeController.DefaultStore
 
-	dsImageList, err := r.getImageList(defaultStore)
-	if err != nil {
-		r.cveInfo.Log.Error().Err(err).Msg("extension api: error extracting default store image list")
+	dsImageList, err := r.getImageList(defaultStore, imageName)
+	if err != nil {
+		r.log.Error().Err(err).Msg("extension api: error extracting default store image list")
 		return imageList, err
 	}
 
@@ -534,9 +520,9 @@
 	subStore := r.storeController.SubStore
 
 	for _, store := range subStore {
-		ssImageList, err := r.getImageList(store)
-		if err != nil {
-			r.cveInfo.Log.Error().Err(err).Msg("extension api: error extracting substore image list")
+		ssImageList, err := r.getImageList(store, imageName)
+		if err != nil {
+			r.log.Error().Err(err).Msg("extension api: error extracting substore image list")
 			return imageList, err
 		}
 
@@ -548,80 +534,85 @@
 	return imageList, nil
 }
 
-func (r *queryResolver) getImageList(store *storage.ImageStore) ([]*ImageInfo, error) {
+func (r *queryResolver) getImageList(store storage.ImageStore, imageName *string) ([]*ImageInfo, error) {
 	results := make([]*ImageInfo, 0)
 
 	repoList, err := store.GetRepositories()
 	if err != nil {
-		r.cveInfo.Log.Error().Err(err).Msg("extension api: error extracting repositories list")
+		r.log.Error().Err(err).Msg("extension api: error extracting repositories list")
 		return results, err
 	}
 
-	if len(repoList) == 0 {
-		r.cveInfo.Log.Info().Msg("no repositories found")
-	}
-
-	dir := store.RootDir()
+	layoutUtils := common.NewOciLayoutUtils(r.log)
 
 	for _, repo := range repoList {
-		tagsInfo, err := r.cveInfo.LayoutUtils.GetImageTagsWithTimestamp(path.Join(dir, repo))
-		if err != nil {
-			r.cveInfo.Log.Error().Err(err).Msg("extension api: error getting tag timestamp info")
-
-			return results, nil
-		}
-
-		if len(tagsInfo) == 0 {
-			r.cveInfo.Log.Info().Str("no tagsinfo found for repo", repo).Msg(" continuing traversing")
-
-			continue
-		}
-
-		imagePath := common.GetImageRepoPath(repo, r.storeController)
-
-		for i := range tagsInfo {
-			// using a loop variable called tag would be reassigned after each iteration, using the same memory address
-			// directly access the value at the current index in the slice as ImageInfo requires pointers to tag fields
-			tag := tagsInfo[i]
-
-			digest := godigest.Digest(tag.Digest)
-
-			manifest, err := r.cveInfo.LayoutUtils.GetImageBlobManifest(imagePath, digest)
+		if  imageName == nil || *imageName == "" || repo == *imageName {
+			tagsInfo, err := layoutUtils.GetImageTagsWithTimestamp(r.storeController, repo)
 			if err != nil {
-				r.cveInfo.Log.Error().Err(err).Msg("extension api: error reading manifest")
-
-				return results, err
+				r.log.Error().Err(err).Msg("extension api: error getting tag timestamp info")
+
+				return results, nil
 			}
 
-			layers := []*Layer{}
-			size := int64(0)
-
-			for _, entry := range manifest.Layers {
-				size += entry.Size
-				digest := entry.Digest.Hex
-				layerSize := strconv.FormatInt(entry.Size, 10)
-
-				layers = append(
-					layers,
-					&Layer{
-						Size:   &layerSize,
-						Digest: &digest,
-					},
-				)
+			if len(tagsInfo) == 0 {
+				r.log.Info().Str("no tagsinfo found for repo", repo).Msg(" continuing traversing")
+
+				continue
 			}
 
-			name := repo
-			formattedSize := strconv.FormatInt(size, 10)
-			tagDigest := digest.Hex()
-
-			imageInfo := &ImageInfo{
-				Name: &name, Tag: &tag.Name, Digest: &tagDigest, ConfigDigest: &manifest.Config.Digest.Hex,
-				Size: &formattedSize, LastUpdated: &tag.Timestamp, Layers: layers,
+			for i := range tagsInfo {
+				// using a loop variable called tag would be reassigned after each iteration, using the same memory address
+				// directly access the value at the current index in the slice as ImageInfo requires pointers to tag fields
+				tag := tagsInfo[i]
+
+				digest := godigest.Digest(tag.Digest)
+
+				manifest, err := layoutUtils.GetImageBlobManifest(r.storeController, repo, digest)
+				if err != nil {
+					r.log.Error().Err(err).Msg("extension api: error reading manifest")
+
+					return results, err
+				}
+
+				imageInfo := buildImageInfo(repo, tag.Name, digest, manifest)
+
+				results = append(results, imageInfo)
 			}
-
-			results = append(results, imageInfo)
-		}
+		}
+	}
+
+	if len(results) == 0 {
+		r.log.Info().Msg("no repositories found")
 	}
 
 	return results, nil
+}
+
+func buildImageInfo(repo string, tag string, tagDigest godigest.Digest, manifest v1.Manifest) *ImageInfo {
+	layers := []*Layer{}
+	size := int64(0)
+
+	for _, entry := range manifest.Layers {
+		size += entry.Size
+		digest := entry.Digest.Hex
+		layerSize := strconv.FormatInt(entry.Size, 10)
+
+		layers = append(
+			layers,
+			&Layer{
+				Size:   &layerSize,
+				Digest: &digest,
+			},
+		)
+	}
+
+	formattedSize := strconv.FormatInt(size, 10)
+	formattedTagDigest := tagDigest.Hex()
+
+	imageInfo := &ImageInfo{
+		Name: &repo, Tag: &tag, Digest: &formattedTagDigest, ConfigDigest: &manifest.Config.Digest.Hex,
+		Size: &formattedSize, Layers: layers,
+	}
+
+	return imageInfo
 }