--- conflicted
+++ resolved
@@ -47,11 +47,7 @@
 		panic(err)
 	}
 
-<<<<<<< HEAD
-	digestInfo := digestinfo.NewDigestInfo(storeController, log)
-=======
 	digestInfo := digestinfo.NewDigestInfo(log)
->>>>>>> 507c85f6
 
 	resConfig := &Resolver{cveInfo: cveInfo, storeController: storeController, digestInfo: digestInfo}
 
@@ -283,11 +279,7 @@
 		}
 
 		if hasCVE {
-<<<<<<< HEAD
-			infectedTags = append(infectedTags, cveinfo.TagInfo{Name: tag.Name, Timestamp: tag.Timestamp, Digest: tag.Digest})
-=======
 			infectedTags = append(infectedTags, common.TagInfo{Name: tag.Name, Timestamp: tag.Timestamp, Digest: tag.Digest})
->>>>>>> 507c85f6
 		}
 	}
 
@@ -395,11 +387,7 @@
 
 	defaultStore := r.storeController.DefaultStore
 
-<<<<<<< HEAD
-	dsImageList, err := r.getImageListWithLatestTimeStamp(defaultStore)
-=======
 	dsImageList, err := r.getImageListWithLatestTag(defaultStore)
->>>>>>> 507c85f6
 	if err != nil {
 		r.cveInfo.Log.Error().Err(err).Msg("extension api: error extracting default store image list")
 
@@ -413,11 +401,7 @@
 	subStore := r.storeController.SubStore
 
 	for _, store := range subStore {
-<<<<<<< HEAD
-		ssImageList, err := r.getImageListWithLatestTimeStamp(store)
-=======
 		ssImageList, err := r.getImageListWithLatestTag(store)
->>>>>>> 507c85f6
 		if err != nil {
 			r.cveInfo.Log.Error().Err(err).Msg("extension api: error extracting default store image list")
 
@@ -432,11 +416,7 @@
 	return imageList, nil
 }
 
-<<<<<<< HEAD
-func (r *queryResolver) getImageListWithLatestTimeStamp(store *storage.ImageStore) ([]*ImageInfo, error) {
-=======
 func (r *queryResolver) getImageListWithLatestTag(store *storage.ImageStore) ([]*ImageInfo, error) {
->>>>>>> 507c85f6
 	results := make([]*ImageInfo, 0)
 
 	repoList, err := store.GetRepositories()
@@ -453,19 +433,11 @@
 	dir := store.RootDir()
 
 	for _, repo := range repoList {
-<<<<<<< HEAD
-		tagsInfo, err := r.cveInfo.GetImageTagsWithTimestamp(repo)
+		tagsInfo, err := r.cveInfo.LayoutUtils.GetImageTagsWithTimestamp(path.Join(dir, repo))
 		if err != nil {
 			r.cveInfo.Log.Error().Err(err).Msg("extension api: error getting tag timestamp info")
 
-			return results, nil
-=======
-		tagsInfo, err := r.cveInfo.LayoutUtils.GetImageTagsWithTimestamp(path.Join(dir, repo))
-		if err != nil {
-			r.cveInfo.Log.Error().Err(err).Msg("extension api: error getting tag timestamp info")
-
 			return results, err
->>>>>>> 507c85f6
 		}
 
 		if len(tagsInfo) == 0 {
@@ -474,19 +446,11 @@
 			continue
 		}
 
-<<<<<<< HEAD
-		latestTag := cveinfo.GetLatestTag(tagsInfo)
+		latestTag := common.GetLatestTag(tagsInfo)
 
 		digest := godigest.Digest(latestTag.Digest)
 
-		manifest, err := r.cveInfo.LayoutUtils.GetImageBlobManifest(repo, digest)
-=======
-		latestTag := common.GetLatestTag(tagsInfo)
-
-		digest := godigest.Digest(latestTag.Digest)
-
 		manifest, err := r.cveInfo.LayoutUtils.GetImageBlobManifest(path.Join(dir, repo), digest)
->>>>>>> 507c85f6
 		if err != nil {
 			r.cveInfo.Log.Error().Err(err).Msg("extension api: error reading manifest")
 
@@ -505,20 +469,19 @@
 		}
 
 		labels := imageConfig.Config.Labels
-<<<<<<< HEAD
 
 		// Read Description
 
-		desc := getDescription(labels)
+		desc := common.GetDescription(labels)
 
 		// Read licenses
-		license := getLicense(labels)
+		license := common.GetLicense(labels)
 
 		// Read vendor
-		vendor := getVendor(labels)
+		vendor := common.GetVendor(labels)
 
 		// Read categories
-		categories := getCategories(labels)
+		categories := common.GetCategories(labels)
 
 		results = append(results, &ImageInfo{
 			Name: &name, Latest: &latestTag.Name,
@@ -530,6 +493,19 @@
 	return results, nil
 }
 
+func getGraphqlCompatibleTags(fixedTags []common.TagInfo) []*TagInfo {
+	finalTagList := make([]*TagInfo, 0)
+
+	for _, tag := range fixedTags {
+		fixTag := tag
+
+		finalTagList = append(finalTagList,
+			&TagInfo{Name: &fixTag.Name, Digest: &fixTag.Digest, Timestamp: &fixTag.Timestamp})
+	}
+
+	return finalTagList
+}
+
 func (r *queryResolver) ImageList(ctx context.Context) ([]*ImageInfo, error) {
 	r.cveInfo.Log.Info().Msg("extension api: getting a list of all images")
 
@@ -577,8 +553,10 @@
 		r.cveInfo.Log.Info().Msg("no repositories found")
 	}
 
+	dir := store.RootDir()
+
 	for _, repo := range repoList {
-		tagsInfo, err := r.cveInfo.GetImageTagsWithTimestamp(repo)
+		tagsInfo, err := r.cveInfo.LayoutUtils.GetImageTagsWithTimestamp(path.Join(dir, repo))
 		if err != nil {
 			r.cveInfo.Log.Error().Err(err).Msg("extension api: error getting tag timestamp info")
 
@@ -591,7 +569,7 @@
 			continue
 		}
 
-		imagePath := r.cveInfo.LayoutUtils.GetImageRepoPath(repo)
+		imagePath := common.GetImageRepoPath(repo, r.storeController)
 
 		for i := range tagsInfo {
 			// using a loop variable called tag would be reassigned after each iteration, using the same memory address
@@ -635,40 +613,6 @@
 
 			results = append(results, imageInfo)
 		}
-=======
-
-		// Read Description
-
-		desc := common.GetDescription(labels)
-
-		// Read licenses
-		license := common.GetLicense(labels)
-
-		// Read vendor
-		vendor := common.GetVendor(labels)
-
-		// Read categories
-		categories := common.GetCategories(labels)
-
-		results = append(results, &ImageInfo{
-			Name: &name, Latest: &latestTag.Name,
-			Description: &desc, Licenses: &license, Vendor: &vendor,
-			Labels: &categories, Size: &size, LastUpdated: &latestTag.Timestamp,
-		})
-	}
-
-	return results, nil
-}
-
-func getGraphqlCompatibleTags(fixedTags []common.TagInfo) []*TagInfo {
-	finalTagList := make([]*TagInfo, 0)
-
-	for _, tag := range fixedTags {
-		fixTag := tag
-
-		finalTagList = append(finalTagList,
-			&TagInfo{Name: &fixTag.Name, Digest: &fixTag.Digest, Timestamp: &fixTag.Timestamp})
->>>>>>> 507c85f6
 	}
 
 	return results, nil
