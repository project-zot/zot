--- conflicted
+++ resolved
@@ -41,16 +41,19 @@
 	ImgList ImgList `json:"data"`
 }
 
-type ImgWithFixedCVE struct {
-	ImgResults ImgResults `json:"data"`
-}
-
-type ImgResults struct {
-	ImgResultForFixedCVE ImgResultForFixedCVE `json:"ImgResultForFixedCVE"`
-}
-
-type ImgResultForFixedCVE struct {
-	Tags []TagInfo `json:"Tags"`
+type TagListForCVE struct {
+	TagResults TagResults `json:"data"`
+}
+
+type TagResults struct {
+	TagList []ImgInfo `json:"TagListForCve"`
+}
+
+type ImgInfo struct {
+	Name         string `json:"Name"`
+	Tag          string `json:"Tag"`
+	Digest       string `json:"Digest"`
+	Size         string `json:"Size"`
 }
 
 type TagInfo struct {
@@ -94,14 +97,9 @@
 
 	log := log.NewLogger("debug", "")
 
-<<<<<<< HEAD
-	storeController := storage.StoreController{DefaultStore: storage.NewImageStore(dir, false, false, log)}
+	storeController := storage.StoreController{DefaultStore: storage.NewImageStoreFS(dir, false, false, log)}
 
 	layoutUtils := common.NewOciLayoutUtils(log)
-=======
-	storeController := storage.StoreController{DefaultStore: storage.NewImageStoreFS(dir, false, false, log)}
-	layoutUtils := common.NewOciLayoutUtils(storeController, log)
->>>>>>> 3c643e0c
 
 	cve = &cveinfo.CveInfo{Log: log, StoreController: storeController, LayoutUtils: layoutUtils}
 
@@ -451,93 +449,6 @@
 	})
 }
 
-<<<<<<< HEAD
-=======
-func TestImageFormat(t *testing.T) {
-	Convey("Test valid image", t, func() {
-		isValidImage, err := cve.IsValidImageFormat("zot-test")
-		So(err, ShouldBeNil)
-		So(isValidImage, ShouldEqual, true)
-
-		isValidImage, err = cve.IsValidImageFormat("zot-test:0.0.1")
-		So(err, ShouldBeNil)
-		So(isValidImage, ShouldEqual, true)
-
-		isValidImage, err = cve.IsValidImageFormat("zot-test:0.0.")
-		So(err, ShouldBeNil)
-		So(isValidImage, ShouldEqual, false)
-
-		isValidImage, err = cve.IsValidImageFormat("zot-noindex-test")
-		So(err, ShouldNotBeNil)
-		So(isValidImage, ShouldEqual, false)
-
-		isValidImage, err = cve.IsValidImageFormat("zot--tet")
-		So(err, ShouldNotBeNil)
-		So(isValidImage, ShouldEqual, false)
-
-		isValidImage, err = cve.IsValidImageFormat("zot-noindex-test")
-		So(err, ShouldNotBeNil)
-		So(isValidImage, ShouldEqual, false)
-
-		isValidImage, err = cve.IsValidImageFormat("zot-squashfs-noblobs")
-		So(err, ShouldNotBeNil)
-		So(isValidImage, ShouldEqual, false)
-
-		isValidImage, err = cve.IsValidImageFormat("zot-squashfs-invalid-index")
-		So(err, ShouldNotBeNil)
-		So(isValidImage, ShouldEqual, false)
-
-		isValidImage, err = cve.IsValidImageFormat("zot-squashfs-invalid-blob")
-		So(err, ShouldNotBeNil)
-		So(isValidImage, ShouldEqual, false)
-
-		isValidImage, err = cve.IsValidImageFormat("zot-squashfs-test:0.3.22-squashfs")
-		So(err, ShouldNotBeNil)
-		So(isValidImage, ShouldEqual, false)
-
-		isValidImage, err = cve.IsValidImageFormat("zot-nonreadable-test")
-		So(err, ShouldNotBeNil)
-		So(isValidImage, ShouldEqual, false)
-	})
-}
-
-func TestImageTag(t *testing.T) {
-	Convey("Test image tag", t, func() {
-		imageTags, err := cve.GetImageTagsWithTimestamp("zot-test")
-		So(err, ShouldBeNil)
-		So(len(imageTags), ShouldNotEqual, 0)
-
-		imageTags, err = cve.GetImageTagsWithTimestamp("zot-tes")
-		So(err, ShouldNotBeNil)
-		So(imageTags, ShouldBeNil)
-
-		imageTags, err = cve.GetImageTagsWithTimestamp("zot-noindex-test")
-		So(err, ShouldNotBeNil)
-		So(len(imageTags), ShouldEqual, 0)
-
-		imageTags, err = cve.GetImageTagsWithTimestamp("zot-squashfs-noblobs")
-		So(err, ShouldNotBeNil)
-		So(len(imageTags), ShouldEqual, 0)
-
-		imageTags, err = cve.GetImageTagsWithTimestamp("zot-squashfs-invalid-index")
-		So(err, ShouldNotBeNil)
-		So(len(imageTags), ShouldEqual, 0)
-
-		imageTags, err = cve.GetImageTagsWithTimestamp("zot-squashfs-invalid-blob")
-		So(err, ShouldNotBeNil)
-		So(len(imageTags), ShouldEqual, 0)
-
-		imageTags, err = cve.GetImageTagsWithTimestamp("zot-invalid-layer")
-		So(err, ShouldNotBeNil)
-		So(len(imageTags), ShouldEqual, 0)
-
-		imageTags, err = cve.GetImageTagsWithTimestamp("zot-no-layer")
-		So(err, ShouldNotBeNil)
-		So(len(imageTags), ShouldEqual, 0)
-	})
-}
-
->>>>>>> 3c643e0c
 func TestCVESearch(t *testing.T) {
 	Convey("Test image vulenrability scanning", t, func() {
 		updateDuration, _ = time.ParseDuration("1h")
@@ -554,6 +465,7 @@
 			},
 		}
 		c := api.NewController(config)
+
 		c.Config.Storage.RootDirectory = dbDir
 		cveConfig := &ext.CVEConfig{
 			UpdateInterval: updateDuration,
@@ -628,25 +540,33 @@
 		So(len(cveResult.ImgList.CVEResultForImage.CVEList), ShouldNotBeZeroValue)
 
 		id := cveResult.ImgList.CVEResultForImage.CVEList[0].ID
-
-		resp, _ = resty.R().SetBasicAuth(username, passphrase).Get(baseURL + "/query?query={ImageListWithCVEFixed(id:\"" + id + "\",image:\"zot-test\"){Tags{Name%20Timestamp}}}")
-		So(resp, ShouldNotBeNil)
-		So(resp.StatusCode(), ShouldEqual, 200)
-
-		var imgFixedCVEResult ImgWithFixedCVE
-		err = json.Unmarshal(resp.Body(), &imgFixedCVEResult)
-		So(err, ShouldBeNil)
-		So(len(imgFixedCVEResult.ImgResults.ImgResultForFixedCVE.Tags), ShouldEqual, 0)
-
-		resp, _ = resty.R().SetBasicAuth(username, passphrase).Get(baseURL + "/query?query={ImageListWithCVEFixed(id:\"" + id + "\",image:\"zot-cve-test\"){Tags{Name%20Timestamp}}}")
-		So(resp, ShouldNotBeNil)
-		So(resp.StatusCode(), ShouldEqual, 200)
-
-		err = json.Unmarshal(resp.Body(), &imgFixedCVEResult)
-		So(err, ShouldBeNil)
-		So(len(imgFixedCVEResult.ImgResults.ImgResultForFixedCVE.Tags), ShouldEqual, 0)
-
-		resp, _ = resty.R().SetBasicAuth(username, passphrase).Get(baseURL + "/query?query={ImageListWithCVEFixed(id:\"" + id + "\",image:\"zot-test\"){Tags{Name%20Timestamp}}}")
+		var tagListForCVE TagListForCVE
+
+		resp, _ = resty.R().SetBasicAuth(username, passphrase).Get(baseURL + "/query?query={TagListForCve(id:\"" + id + "\",image:\"zot-test\"" + ",getFixed:true){Name%20Tag%20Digest%20Size}}")
+		So(resp, ShouldNotBeNil)
+		So(resp.StatusCode(), ShouldEqual, 200)
+
+		err = json.Unmarshal(resp.Body(), &tagListForCVE)
+		So(err, ShouldBeNil)
+		So(len(tagListForCVE.TagResults.TagList), ShouldEqual, 0)
+
+		resp, _ = resty.R().SetBasicAuth(username, passphrase).Get(baseURL + "/query?query={TagListForCve(id:\"" + id + "\",image:\"zot-test\"" + "){Name%20Tag%20Digest%20Size}}")
+		So(resp, ShouldNotBeNil)
+		So(resp.StatusCode(), ShouldEqual, 200)
+
+		err = json.Unmarshal(resp.Body(), &tagListForCVE)
+		So(err, ShouldBeNil)
+		So(len(tagListForCVE.TagResults.TagList), ShouldEqual, 1)
+
+		resp, _ = resty.R().SetBasicAuth(username, passphrase).Get(baseURL + "/query?query={TagListForCve(id:\"nonexistent-cve\",image:\"zot-cve-test\"" + ",getFixed:true){Name%20Tag%20Digest%20Size}}")
+		So(resp, ShouldNotBeNil)
+		So(resp.StatusCode(), ShouldEqual, 200)
+
+		err = json.Unmarshal(resp.Body(), &tagListForCVE)
+		So(err, ShouldBeNil)
+		So(len(tagListForCVE.TagResults.TagList), ShouldEqual, 1)
+
+		resp, _ = resty.R().SetBasicAuth(username, passphrase).Get(baseURL + "/query?query={TagListForCve(id:\"" + id + "\",image:\"zot-test\"" + ",getFixed:true){Name%20Tag%20Digest%20Size}}")
 		So(resp, ShouldNotBeNil)
 		So(resp.StatusCode(), ShouldEqual, 200)
 
@@ -663,7 +583,7 @@
 		So(resp, ShouldNotBeNil)
 		So(resp.StatusCode(), ShouldEqual, 200)
 
-		resp, _ = resty.R().SetBasicAuth(username, passphrase).Get(baseURL + "/query?query={ImageListWithCVEFixed(id:\"" + id + "\",image:\"zot-squashfs-noindex\"){Tags{Name%20Timestamp}}}")
+		resp, _ = resty.R().SetBasicAuth(username, passphrase).Get(baseURL + "/query?query={TagListForCve(id:\"" + id + "\",image:\"zot-squashfs-noindex\"" + ",getFixed:true){Name%20Tag%20Digest%20Size}}")
 		So(resp, ShouldNotBeNil)
 		So(resp.StatusCode(), ShouldEqual, 200)
 
@@ -671,7 +591,7 @@
 		So(resp, ShouldNotBeNil)
 		So(resp.StatusCode(), ShouldEqual, 200)
 
-		resp, _ = resty.R().SetBasicAuth(username, passphrase).Get(baseURL + "/query?query={ImageListWithCVEFixed(id:\"" + id + "\",image:\"zot-squashfs-invalid-index\"){Tags{Name%20Timestamp}}}")
+		resp, _ = resty.R().SetBasicAuth(username, passphrase).Get(baseURL + "/query?query={TagListForCve(id:\"" + id + "\",image:\"zot-squashfs-invalid-index\"" + ",getFixed:true){Name%20Tag%20Digest%20Size}}")
 		So(resp, ShouldNotBeNil)
 		So(resp.StatusCode(), ShouldEqual, 200)
 
@@ -679,11 +599,11 @@
 		So(resp, ShouldNotBeNil)
 		So(resp.StatusCode(), ShouldEqual, 200)
 
-		resp, _ = resty.R().SetBasicAuth(username, passphrase).Get(baseURL + "/query?query={ImageListWithCVEFixed(id:\"" + id + "\",image:\"zot-squashfs-noblob\"){Tags{Name%20Timestamp}}}")
-		So(resp, ShouldNotBeNil)
-		So(resp.StatusCode(), ShouldEqual, 200)
-
-		resp, _ = resty.R().SetBasicAuth(username, passphrase).Get(baseURL + "/query?query={ImageListWithCVEFixed(id:\"" + id + "\",image:\"zot-squashfs-test\"){Tags{Name%20Timestamp}}}")
+		resp, _ = resty.R().SetBasicAuth(username, passphrase).Get(baseURL + "/query?query={TagListForCve(id:\"" + id + "\",image:\"zot-squashfs-noblob\"" + ",getFixed:true){Name%20Tag%20Digest%20Size}}")
+		So(resp, ShouldNotBeNil)
+		So(resp.StatusCode(), ShouldEqual, 200)
+
+		resp, _ = resty.R().SetBasicAuth(username, passphrase).Get(baseURL + "/query?query={TagListForCve(id:\"" + id + "\",image:\"zot-squashfs-test\"" + ",getFixed:true){Name%20Tag%20Digest%20Size}}")
 		So(resp, ShouldNotBeNil)
 		So(resp.StatusCode(), ShouldEqual, 200)
 
@@ -691,7 +611,7 @@
 		So(resp, ShouldNotBeNil)
 		So(resp.StatusCode(), ShouldEqual, 200)
 
-		resp, _ = resty.R().SetBasicAuth(username, passphrase).Get(baseURL + "/query?query={ImageListWithCVEFixed(id:\"" + id + "\",image:\"zot-squashfs-invalid-blob\"){Tags{Name%20Timestamp}}}")
+		resp, _ = resty.R().SetBasicAuth(username, passphrase).Get(baseURL + "/query?query={TagListForCve(id:\"" + id + "\",image:\"zot-squashfs-blob\"" + ",getFixed:true){Name%20Tag%20Digest%20Size}}")
 		So(resp, ShouldNotBeNil)
 		So(resp.StatusCode(), ShouldEqual, 200)
 
@@ -703,7 +623,7 @@
 		So(resp, ShouldNotBeNil)
 		So(resp.StatusCode(), ShouldEqual, 200)
 
-		resp, _ = resty.R().SetBasicAuth(username, passphrase).Get(baseURL + "/query?query={ImageListForCVE(id:\"CVE-201-20482\"){Name%20Tags}}")
+		resp, _ = resty.R().SetBasicAuth(username, passphrase).Get(baseURL + "/query?query={ImageListForCVE(id:\"CVE-201-20482\"){Name%20Tag%20Digest%20Size}}")
 		So(resp, ShouldNotBeNil)
 		So(resp.StatusCode(), ShouldEqual, 200)
 
@@ -760,7 +680,7 @@
 		So(resp, ShouldNotBeNil)
 		So(resp.StatusCode(), ShouldEqual, 422)
 
-		resp, _ = resty.R().SetBasicAuth(username, passphrase).Get(baseURL + "/query?query={ImageListForCVE(id:\"" + id + "\"){Name%20Tags}}")
+		resp, _ = resty.R().SetBasicAuth(username, passphrase).Get(baseURL + "/query?query={ImageListForCVE(id:\"" + id + "\"){Name%20Tag%20Digest%20Size}}")
 		So(resp, ShouldNotBeNil)
 		So(resp.StatusCode(), ShouldEqual, 200)
 	})
