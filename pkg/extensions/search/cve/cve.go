package cveinfo

import (
	"fmt"
	"path"
	"strings"

	"github.com/anuvu/zot/pkg/extensions/search/common"
	"github.com/anuvu/zot/pkg/log"
	"github.com/anuvu/zot/pkg/storage"
	integration "github.com/aquasecurity/trivy/integration"
	config "github.com/aquasecurity/trivy/integration/config"
	"github.com/aquasecurity/trivy/pkg/report"
)

// UpdateCVEDb ...
func UpdateCVEDb(dbDir string, log log.Logger) error {
	config, err := config.NewConfig(dbDir)
	if err != nil {
		log.Error().Err(err).Msg("unable to get config")
		return err
	}

	err = integration.RunTrivyDb(config.TrivyConfig)
	if err != nil {
		log.Error().Err(err).Msg("unable to update DB ")
		return err
	}

	return nil
}

func NewTrivyConfig(dir string) (*config.Config, error) {
	return config.NewConfig(dir)
}

func ScanImage(config *config.Config) (report.Results, error) {
	return integration.ScanTrivyImage(config.TrivyConfig)
}

func GetCVEInfo(storeController storage.StoreController, log log.Logger) (*CveInfo, error) {
	cveController := CveTrivyController{}
	layoutUtils := common.NewOciLayoutUtils(log)

	subCveConfig := make(map[string]*config.Config)

	if storeController.DefaultStore != nil {
		imageStore := storeController.DefaultStore

		rootDir := imageStore.RootDir()

		config, err := NewTrivyConfig(rootDir)
		if err != nil {
			return nil, err
		}

		cveController.DefaultCveConfig = config
	}

	if storeController.SubStore != nil {
		for route, storage := range storeController.SubStore {
			rootDir := storage.RootDir()

			config, err := NewTrivyConfig(rootDir)
			if err != nil {
				return nil, err
			}

			subCveConfig[route] = config
		}
	}

	cveController.SubCveConfig = subCveConfig

	return &CveInfo{Log: log, CveTrivyController: cveController, StoreController: storeController,
		LayoutUtils: layoutUtils}, nil
}

func getRoutePrefix(name string) string {
	names := strings.SplitN(name, "/", 2)

	if len(names) != 2 { // nolint: gomnd
		// it means route is of global storage e.g "centos:latest"
		if len(names) == 1 {
			return "/"
		}
	}

	return fmt.Sprintf("/%s", names[0])
}

func (cveinfo CveInfo) GetTrivyConfig(image string) *config.Config {
	// Split image to get route prefix
	prefixName := getRoutePrefix(image)

	var trivyConfig *config.Config

	var ok bool

	var rootDir string

	// Get corresponding CVE trivy config, if no sub cve config present that means its default
	trivyConfig, ok = cveinfo.CveTrivyController.SubCveConfig[prefixName]
	if ok {
		imgStore := cveinfo.StoreController.SubStore[prefixName]

		rootDir = imgStore.RootDir()
	} else {
		trivyConfig = cveinfo.CveTrivyController.DefaultCveConfig

		imgStore := cveinfo.StoreController.DefaultStore

		rootDir = imgStore.RootDir()
	}

	trivyConfig.TrivyConfig.Input = path.Join(rootDir, image)

	return trivyConfig
}

<<<<<<< HEAD
func (cveinfo CveInfo) GetImageListForCVE(repo string, id string, imgStore *storage.ImageStore,
=======
func (cveinfo CveInfo) GetImageListForCVE(repo string, id string, imgStore storage.ImageStore,
>>>>>>> 7d077eaf
	trivyConfig *config.Config) ([]*string, error) {
	tags := make([]*string, 0)

	tagList, err := imgStore.GetImageTags(repo)
	if err != nil {
		cveinfo.Log.Error().Err(err).Msg("unable to get list of image tag")

		return tags, err
	}

	rootDir := imgStore.RootDir()

	for _, tag := range tagList {
		trivyConfig.TrivyConfig.Input = fmt.Sprintf("%s:%s", path.Join(rootDir, repo), tag)

<<<<<<< HEAD
		isValidImage, _ := cveinfo.LayoutUtils.IsValidImageFormat(trivyConfig.TrivyConfig.Input)
=======
		isValidImage, _ := cveinfo.LayoutUtils.IsValidImageFormat(fmt.Sprintf("%s:%s", repo, tag))
>>>>>>> 7d077eaf
		if !isValidImage {
			cveinfo.Log.Debug().Str("image", repo+":"+tag).Msg("image media type not supported for scanning")

			continue
		}

		cveinfo.Log.Info().Str("image", repo+":"+tag).Msg("scanning image")

		results, err := ScanImage(trivyConfig)
		if err != nil {
			cveinfo.Log.Error().Err(err).Str("image", repo+":"+tag).Msg("unable to scan image")

			continue
		}

		for _, result := range results {
			for _, vulnerability := range result.Vulnerabilities {
				if vulnerability.VulnerabilityID == id {
					copyImgTag := tag
					tags = append(tags, &copyImgTag)

					break
				}
			}
		}
	}

	return tags, nil
}<|MERGE_RESOLUTION|>--- conflicted
+++ resolved
@@ -40,7 +40,7 @@
 
 func GetCVEInfo(storeController storage.StoreController, log log.Logger) (*CveInfo, error) {
 	cveController := CveTrivyController{}
-	layoutUtils := common.NewOciLayoutUtils(log)
+	layoutUtils := common.NewOciLayoutUtils(storeController, log)
 
 	subCveConfig := make(map[string]*config.Config)
 
@@ -118,11 +118,7 @@
 	return trivyConfig
 }
 
-<<<<<<< HEAD
-func (cveinfo CveInfo) GetImageListForCVE(repo string, id string, imgStore *storage.ImageStore,
-=======
 func (cveinfo CveInfo) GetImageListForCVE(repo string, id string, imgStore storage.ImageStore,
->>>>>>> 7d077eaf
 	trivyConfig *config.Config) ([]*string, error) {
 	tags := make([]*string, 0)
 
@@ -138,11 +134,7 @@
 	for _, tag := range tagList {
 		trivyConfig.TrivyConfig.Input = fmt.Sprintf("%s:%s", path.Join(rootDir, repo), tag)
 
-<<<<<<< HEAD
-		isValidImage, _ := cveinfo.LayoutUtils.IsValidImageFormat(trivyConfig.TrivyConfig.Input)
-=======
 		isValidImage, _ := cveinfo.LayoutUtils.IsValidImageFormat(fmt.Sprintf("%s:%s", repo, tag))
->>>>>>> 7d077eaf
 		if !isValidImage {
 			cveinfo.Log.Debug().Str("image", repo+":"+tag).Msg("image media type not supported for scanning")
 
