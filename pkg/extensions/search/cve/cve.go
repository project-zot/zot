--- conflicted
+++ resolved
@@ -2,6 +2,8 @@
 
 import (
 	"fmt"
+	"github.com/anuvu/zot/errors"
+	ispec "github.com/opencontainers/image-spec/specs-go/v1"
 	"path"
 	"strings"
 
@@ -118,167 +120,69 @@
 	return trivyConfig
 }
 
-<<<<<<< HEAD
-func (cveinfo CveInfo) GetImageListForCVE(repo string, id string, imgStore *storage.ImageStore,
-=======
-func (cveinfo CveInfo) IsValidImageFormat(image string) (bool, error) {
-	imageDir, inputTag := common.GetImageDirAndTag(image)
+func (cveinfo CveInfo) GetImageListForCVE(storeController storage.StoreController, repo string, id string,
+	trivyConfig *config.Config) ([]ImageInfoByCVE, error) {
+	imageList := make([]ImageInfoByCVE, 0)
 
-	manifests, err := cveinfo.LayoutUtils.GetImageManifests(imageDir)
-	if err != nil {
-		return false, err
+	imagePath := common.GetImageRepoPath(storeController, repo)
+	if !cveinfo.LayoutUtils.DirExists(storeController, imagePath) {
+		return nil, errors.ErrRepoNotFound
 	}
 
-	for _, m := range manifests {
-		tag, ok := m.Annotations[ispec.AnnotationRefName]
-
-		if ok && inputTag != "" && tag != inputTag {
-			continue
-		}
-
-		blobManifest, err := cveinfo.LayoutUtils.GetImageBlobManifest(imageDir, m.Digest)
-		if err != nil {
-			return false, err
-		}
-
-		imageLayers := blobManifest.Layers
-
-		for _, imageLayer := range imageLayers {
-			switch imageLayer.MediaType {
-			case types.OCILayer, types.DockerLayer:
-				return true, nil
-
-			default:
-				cveinfo.Log.Debug().Msg("image media type not supported for scanning")
-				return false, errors.ErrScanNotSupported
-			}
-		}
-	}
-
-	return false, nil
-}
-
-func (cveinfo CveInfo) GetImageListForCVE(repo string, id string, imgStore storage.ImageStore,
->>>>>>> 3c643e0c
-	trivyConfig *config.Config) ([]*string, error) {
-	tags := make([]*string, 0)
-
-	tagList, err := imgStore.GetImageTags(repo)
+	manifests, err := cveinfo.LayoutUtils.GetImageManifests(storeController, repo)
 	if err != nil {
 		cveinfo.Log.Error().Err(err).Msg("unable to get list of image tag")
 
-		return tags, err
+		return imageList, err
 	}
 
-	rootDir := imgStore.RootDir()
 
-	for _, tag := range tagList {
-		trivyConfig.TrivyConfig.Input = fmt.Sprintf("%s:%s", path.Join(rootDir, repo), tag)
+	for _, manifest := range manifests {
 
-<<<<<<< HEAD
-		isValidImage, _ := cveinfo.LayoutUtils.IsValidImageFormat(trivyConfig.TrivyConfig.Input)
-=======
-		isValidImage, _ := cveinfo.IsValidImageFormat(fmt.Sprintf("%s:%s", repo, tag))
->>>>>>> 3c643e0c
-		if !isValidImage {
-			cveinfo.Log.Debug().Str("image", repo+":"+tag).Msg("image media type not supported for scanning")
+		tag, ok := manifest.Annotations[ispec.AnnotationRefName]
 
-			continue
-		}
+		if ok {
+			trivyConfig.TrivyConfig.Input = fmt.Sprintf("%s:%s", imagePath, tag)
 
-		cveinfo.Log.Info().Str("image", repo+":"+tag).Msg("scanning image")
+			isValidImage, _ := cveinfo.LayoutUtils.IsValidImageFormat(cveinfo.StoreController, fmt.Sprintf("%s:%s", repo, tag))
+			if !isValidImage {
+				cveinfo.Log.Debug().Str("image", repo+":"+tag).Msg("image media type not supported for scanning")
 
-		results, err := ScanImage(trivyConfig)
-		if err != nil {
-			cveinfo.Log.Error().Err(err).Str("image", repo+":"+tag).Msg("unable to scan image")
+				continue
+			}
 
-			continue
-		}
+			cveinfo.Log.Info().Str("image", repo+":"+tag).Msg("scanning image")
 
-		for _, result := range results {
-			for _, vulnerability := range result.Vulnerabilities {
-				if vulnerability.VulnerabilityID == id {
-					copyImgTag := tag
-					tags = append(tags, &copyImgTag)
+			results, err := ScanImage(trivyConfig)
+			if err != nil {
+				cveinfo.Log.Error().Err(err).Str("image", repo+":"+tag).Msg("unable to scan image")
 
-					break
+				continue
+			}
+
+			for _, result := range results {
+				for _, vulnerability := range result.Vulnerabilities {
+					if vulnerability.VulnerabilityID == id {
+						tagDigest := manifest.Digest
+						imageBlobManifest, err := cveinfo.LayoutUtils.GetImageBlobManifest(storeController, repo, tagDigest)
+
+						if err != nil {
+							cveinfo.Log.Error().Err(err).Msg("unable to read image blob manifest")
+							return []ImageInfoByCVE{}, err
+						}
+
+						imageList = append(imageList, ImageInfoByCVE{
+							TagName:       tag,
+							TagDigest:     tagDigest,
+							ImageManifest: imageBlobManifest,
+						})
+
+						break
+					}
 				}
 			}
 		}
 	}
 
-	return tags, nil
-<<<<<<< HEAD
-=======
-}
-
-// GetImageTagsWithTimestamp returns a list of image tags with timestamp available in the specified repository.
-func (cveinfo CveInfo) GetImageTagsWithTimestamp(repo string) ([]TagInfo, error) {
-	tagsInfo := make([]TagInfo, 0)
-
-	imagePath := cveinfo.LayoutUtils.GetImageRepoPath(repo)
-	if !cveinfo.LayoutUtils.DirExists(imagePath) {
-		return nil, errors.ErrRepoNotFound
-	}
-
-	manifests, err := cveinfo.LayoutUtils.GetImageManifests(repo)
-
-	if err != nil {
-		cveinfo.Log.Error().Err(err).Msg("unable to read image manifests")
-
-		return tagsInfo, err
-	}
-
-	for _, manifest := range manifests {
-		digest := manifest.Digest
-
-		v, ok := manifest.Annotations[ispec.AnnotationRefName]
-		if ok {
-			imageBlobManifest, err := cveinfo.LayoutUtils.GetImageBlobManifest(repo, digest)
-
-			if err != nil {
-				cveinfo.Log.Error().Err(err).Msg("unable to read image blob manifest")
-
-				return tagsInfo, err
-			}
-
-			imageInfo, err := cveinfo.LayoutUtils.GetImageInfo(repo, imageBlobManifest.Config.Digest)
-			if err != nil {
-				cveinfo.Log.Error().Err(err).Msg("unable to read image info")
-
-				return tagsInfo, err
-			}
-
-			timeStamp := *imageInfo.History[0].Created
-
-			tagsInfo = append(tagsInfo, TagInfo{Name: v, Timestamp: timeStamp})
-		}
-	}
-
-	return tagsInfo, nil
-}
-
-func GetFixedTags(allTags []TagInfo, infectedTags []TagInfo) []TagInfo {
-	sort.Slice(allTags, func(i, j int) bool {
-		return allTags[i].Timestamp.Before(allTags[j].Timestamp)
-	})
-
-	latestInfected := TagInfo{}
-
-	for _, tag := range infectedTags {
-		if !tag.Timestamp.Before(latestInfected.Timestamp) {
-			latestInfected = tag
-		}
-	}
-
-	var fixedTags []TagInfo
-
-	for _, tag := range allTags {
-		if tag.Timestamp.After(latestInfected.Timestamp) {
-			fixedTags = append(fixedTags, tag)
-		}
-	}
-
-	return fixedTags
->>>>>>> 3c643e0c
+	return imageList, nil
 }