--- conflicted
+++ resolved
@@ -19,13 +19,4 @@
 type CveTrivyController struct {
 	DefaultCveConfig *config.Config
 	SubCveConfig     map[string]*config.Config
-<<<<<<< HEAD
-}
-
-type TagInfo struct {
-	Name      string
-	Timestamp time.Time
-	Digest    string
-=======
->>>>>>> 507c85f6
 }